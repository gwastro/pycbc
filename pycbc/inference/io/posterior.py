--- conflicted
+++ resolved
@@ -35,24 +35,16 @@
     def read_raw_samples(self, fields, **kwargs):
         return read_raw_samples_from_file(self, fields, **kwargs)
 
-<<<<<<< HEAD
-    def write_samples(self, samples, parameters):
-=======
     def write_samples(self, samples, parameters=None):
->>>>>>> ff9d2c7f
-        return write_samples_to_file(self, samples, parameters=None)
+        return write_samples_to_file(self, samples, parameters=parameters)
 
 
 def read_raw_samples_from_file(fp, fields, **kwargs):
     samples = fp[fp.samples_group]
     return {field: samples[field][:] for field in fields}
 
-<<<<<<< HEAD
 
-def write_samples_to_file(fp, samples, parameters):
-=======
 def write_samples_to_file(fp, samples, parameters=None):
->>>>>>> ff9d2c7f
     """Writes samples to the given file.
 
     Results are written to ``samples_group/{vararg}``, where ``{vararg}``
@@ -61,11 +53,8 @@
 
     Parameters
     -----------
-<<<<<<< HEAD
     fp : self
         Pass the 'self' from BaseInferenceFile class.
-=======
->>>>>>> ff9d2c7f
     samples : dict
         The samples to write. Each array in the dictionary should have
         length niterations.
@@ -95,13 +84,7 @@
         except KeyError:
             # dataset doesn't exist yet
             fp.create_dataset(dataset_name, (niterations,),
-<<<<<<< HEAD
                               maxshape=(None,),
                               dtype=samples[param].dtype,
                               fletcher32=True)
-=======
-                                maxshape=(None,),
-                                dtype=samples[param].dtype,
-                                fletcher32=True)
->>>>>>> ff9d2c7f
         fp[dataset_name][:] = samples[param]