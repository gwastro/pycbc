--- conflicted
+++ resolved
@@ -31,13 +31,8 @@
 import itertools
 from scipy.interpolate import interp1d
 
-<<<<<<< HEAD
-from pycbc.waveform import get_fd_waveform_sequence, get_fd_det_waveform_sequence,\
-fd_sequence, fd_det_sequence
-=======
 from pycbc.waveform import (get_fd_waveform_sequence,
                             get_fd_det_waveform_sequence, fd_det_sequence)
->>>>>>> 33e62268
 from pycbc.detector import Detector
 from pycbc.types import Array
 
@@ -51,7 +46,6 @@
 def setup_bins(f_full, f_lo, f_hi, chi=1.0, eps=0.5, gammas=None):
     """Construct frequency bins for use in a relative likelihood
     model. For details, see [Barak, Dai & Venumadhav 2018].
-
     Parameters
     ----------
     f_full : array
@@ -69,7 +63,6 @@
         result in larger number of bins.
     gammas : array, optional
         Frequency powerlaw indices to be used in computing bins.
-
     Returns
     -------
     nbin : int
@@ -113,15 +106,12 @@
     is slowly varying such that a linear approximation can be made, and
     likelihoods can be calculated at a coarser frequency resolution. For
     more details on the implementation, see https://arxiv.org/abs/1806.08792.
-
     This model requires the use of a fiducial waveform whose parameters are
     near the peak of the likelihood. The fiducial waveform and all template
     waveforms used in likelihood calculation are currently generated using
     the SPAtmplt approximant.
-
     For more details on initialization parameters and definition of terms, see
     :py:class:`BaseGaussianNoise`.
-
     Parameters
     ----------
     variable_params : (tuple of) string(s)
@@ -178,15 +168,9 @@
 
         # If the waveform handles the detector response internally, set
         # self.det_response = True
-<<<<<<< HEAD
-        self.det_response = False
-        if self.static_params['approximant'] in fd_det_sequence:
-            self.det_response = True
-=======
         self.no_det_response = False
         if self.static_params['approximant'] in fd_det_sequence:
             self.no_det_response = True
->>>>>>> 33e62268
 
         # reference waveform and bin edges
         self.f, self.df, self.end_time, self.det = {}, {}, {}, {}
@@ -202,12 +186,6 @@
         self.fid_params = self.static_params.copy()
         self.fid_params.update(fiducial_params)
 
-<<<<<<< HEAD
-        if self.det_response:
-            self.no_det_waves = {}
-
-=======
->>>>>>> 33e62268
         for k in self.static_params:
             if self.fid_params[k] == 'REPLACE':
                self.fid_params.pop(k)
@@ -232,21 +210,11 @@
             fpoints = Array(self.f[ifo].astype(numpy.float64))
             fpoints = fpoints[self.kmin[ifo]:self.kmax[ifo]+1]
 
-<<<<<<< HEAD
-            if self.det_response:
-                if ifo not in self.no_det_waves:
-                    wave = get_fd_det_waveform_sequence(ifos=ifo,
-                                                        sample_points=fpoints,
-                                                        **self.fid_params)
-                curr_wav = wave[ifo]
-
-=======
             if self.no_det_response:
                 wave = get_fd_det_waveform_sequence(ifos=ifo,
                                                     sample_points=fpoints,
                                                     **self.fid_params)
                 curr_wav = wave[ifo]
->>>>>>> 33e62268
             else:
                 fid_hp, fid_hc = get_fd_waveform_sequence(sample_points=fpoints,
                                                           **self.fid_params)
@@ -264,11 +232,7 @@
                     "will be %s Hz", f_hi)
 
             # make copy of fiducial wfs, adding back in low frequencies
-<<<<<<< HEAD
-            if self.det_response:
-=======
             if self.no_det_response:
->>>>>>> 33e62268
                 curr_wav.resize(len(self.f[ifo]))
                 curr_wav = numpy.roll(curr_wav, self.kmin[ifo])
                 # get detector-specific arrival times relative to end of data
@@ -281,7 +245,6 @@
                 fid_hc.resize(len(self.f[ifo]))
                 hp0 = numpy.roll(fid_hp, self.kmin[ifo])
                 hc0 = numpy.roll(fid_hc, self.kmin[ifo])
-<<<<<<< HEAD
 
                 self.det[ifo] = Detector(ifo)
                 dt = self.det[ifo].time_delay_from_earth_center(
@@ -297,23 +260,6 @@
 
                 tshift = numpy.exp(-2.0j * numpy.pi * self.f[ifo] * self.ta)
 
-=======
-
-                self.det[ifo] = Detector(ifo)
-                dt = self.det[ifo].time_delay_from_earth_center(
-                    self.fid_params["ra"],
-                    self.fid_params["dec"],
-                    self.fid_params["tc"],
-                )
-                self.ta = self.fid_params["tc"] + dt - self.end_time[ifo]
-
-                fp, fc = self.det[ifo].antenna_pattern(
-                    self.fid_params["ra"], self.fid_params["dec"],
-                    self.fid_params["polarization"], self.fid_params["tc"])
-
-                tshift = numpy.exp(-2.0j * numpy.pi * self.f[ifo] * self.ta)
-
->>>>>>> 33e62268
                 h00 = (hp0 * fp + hc0 * fc) * tshift
                 self.h00[ifo] = h00
 
@@ -389,11 +335,7 @@
             self.mlik = likelihood_parts_multi_v
         else:
             atimes = self.fid_params["tc"]
-<<<<<<< HEAD
-            if self.det_response:
-=======
             if self.no_det_response:
->>>>>>> 33e62268
                 self.lik = likelihood_parts_det
             else:
                 self.lik = likelihood_parts
@@ -423,23 +365,6 @@
     def get_waveforms(self, params):
         """ Get the waveform polarizations for each ifo
         """
-<<<<<<< HEAD
-        if self.det_response:
-            wfs = {}
-            for ifo in self.data:
-                wfs = wfs | get_fd_det_waveform_sequence(ifos=ifo,
-                                            sample_points=self.fedges[ifo],
-                                            **params)
-            return wfs
-        else:
-            wfs = []
-            for edge in self.edge_unique:
-                hp, hc = get_fd_waveform_sequence(sample_points=edge, **params)
-                hp = hp.numpy()
-                hc = hc.numpy()
-                wfs.append((hp, hc))
-            wf_ret = {ifo: wfs[self.ifo_map[ifo]] for ifo in self.data}
-=======
         if self.no_det_response:
             wfs = {}
             for ifo in self.data:
@@ -455,7 +380,6 @@
             hc = hc.numpy()
             wfs.append((hp, hc))
         wf_ret = {ifo: wfs[self.ifo_map[ifo]] for ifo in self.data}
->>>>>>> 33e62268
         return wf_ret
 
     @property
@@ -526,15 +450,11 @@
 
     def _loglr(self):
         r"""Computes the log likelihood ratio,
-
         .. math::
-
             \log \mathcal{L}(\Theta) = \sum_i
                 \left<h_i(\Theta)|d_i\right> -
                 \frac{1}{2}\left<h_i(\Theta)|h_i(\Theta)\right>,
-
         at the current parameter values :math:`\Theta`.
-
         Returns
         -------
         float
@@ -559,21 +479,12 @@
             # project waveform to detector frame if waveform does not deal
             # with detector response. Otherwise, skip detector response.
 
-<<<<<<< HEAD
-            if self.det_response:
-                dtc = -end_time
-                hp = wfs[ifo].numpy()
-                hdp, hhp = self.lik(freqs, dtc, hp, h00,
-                                    sdat['a0'], sdat['a1'],
-                                    sdat['b0'], sdat['b1'])
-=======
             if self.no_det_response:
                 dtc = -end_time
                 channel = wfs[ifo].numpy()
                 filter_i, norm_i = self.lik(freqs, dtc, channel, h00,
                                             sdat['a0'], sdat['a1'],
                                             sdat['b0'], sdat['b1'])
->>>>>>> 33e62268
             else:
                 hp, hc = wfs[ifo]
                 det = self.det[ifo]
@@ -582,16 +493,6 @@
                 dt = det.time_delay_from_earth_center(p["ra"], p["dec"], times)
                 dtc = p["tc"] + dt - end_time
 
-<<<<<<< HEAD
-                hdp, hhp = self.lik(freqs, fp, fc, dtc,
-                                    hp, hc, h00,
-                                    sdat['a0'], sdat['a1'],
-                                    sdat['b0'], sdat['b1'])
-                self._current_wf_parts[ifo] = (fp, fc, dtc, hp, hc, h00)
-            hd += hdp
-            hh += hhp
-        return self.marginalize_loglr(hd, hh)
-=======
                 filter_i, norm_i = self.lik(freqs, fp, fc, dtc,
                                             hp, hc, h00,
                                             sdat['a0'], sdat['a1'],
@@ -600,11 +501,9 @@
             filt += filter_i
             norm += norm_i
         return self.marginalize_loglr(filt, norm)
->>>>>>> 33e62268
 
     def write_metadata(self, fp, group=None):
         """Adds writing the fiducial parameters and epsilon to file's attrs.
-
         Parameters
         ----------
         fp : pycbc.inference.io.BaseInferenceFile instance
