--- conflicted
+++ resolved
@@ -1031,13 +1031,8 @@
                         f['gating/' + gate_type + '/pad'] = \
                                 numpy.array([g[2] for g in gating_info[gate_type]])
 
-<<<<<<< HEAD
-__all__ = ['threshold_only', 'threshold_and_cluster', 'newsnr', 'effsnr',
-           'newsnr_sgveto', 'findchirp_cluster_over_window',
-=======
 __all__ = ['threshold_and_cluster', 'newsnr', 'effsnr', 'newsnr_sgveto',
            'newsnr_sgveto_psdvar', 'findchirp_cluster_over_window',
->>>>>>> c038bc8d
            'threshold', 'cluster_reduce', 'ThresholdCluster',
-           'threshold_real_numpy', 'threshold_only',
+           'threshold_real_numpy', 'threshold_only', 'threshold_and_cluster',
            'EventManager', 'EventManagerMultiDet', 'EventManagerCoherent']