--- conflicted
+++ resolved
@@ -16,16 +16,6 @@
 # with this program; if not, write to the Free Software Foundation, Inc.,
 # 51 Franklin Street, Fifth Floor, Boston, MA  02110-1301, USA.
 
-# =============================================================================
-# Preamble
-# =============================================================================
-
-<<<<<<< HEAD
-=======
-
-import re
-import os
->>>>>>> 7ea5d3a0
 from ligo import segments
 
 def make_grb_segments_plot(wkflow, science_segs, trigger_time, trigger_name,
