--- conflicted
+++ resolved
@@ -125,14 +125,6 @@
 
     # Check whether to use a fixed directory for scipy.weave
     if opt.fixed_weave_cache:
-<<<<<<< HEAD
-        cache_dir = os.path.join(os.getcwd(),"pycbc_inspiral")
-        os.environ['PYTHONCOMPILED'] = cache_dir
-        logging.debug("fixed_weave_cache: Setting weave cache to %s" % cache_dir)
-        sys.path = [cache_dir] + sys.path
-        try: os.makedirs(cache_dir)
-        except OSError: pass
-=======
         if os.environ.get("FIXED_WEAVE_CACHE", None):
             cache_dir = os.environ["FIXED_WEAVE_CACHE"]
         elif getattr(sys, 'frozen', False):
@@ -146,7 +138,6 @@
         except OSError: pass
         if not os.environ.get("LAL_DATA_PATH", None):
             os.environ['LAL_DATA_PATH'] = cache_dir
->>>>>>> 4dcb7313
 
     # Check whether to use a private directory for scipy.weave
     if opt.per_process_weave_cache:
