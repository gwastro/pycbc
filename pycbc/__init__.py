# Copyright (C) 2012  Alex Nitz, Josh Willis
#
# This program is free software; you can redistribute it and/or modify it
# under the terms of the GNU General Public License as published by the
# Free Software Foundation; either version 3 of the License, or (at your
# option) any later version.
#
# This program is distributed in the hope that it will be useful, but
# WITHOUT ANY WARRANTY; without even the implied warranty of
# MERCHANTABILITY or FITNESS FOR A PARTICULAR PURPOSE.  See the GNU General
# Public License for more details.
#
# You should have received a copy of the GNU General Public License along
# with this program; if not, write to the Free Software Foundation, Inc.,
# 51 Franklin Street, Fifth Floor, Boston, MA  02110-1301, USA.


#
# =============================================================================
#
#                                   Preamble
#
# =============================================================================
#
"""PyCBC contains a toolkit for CBC gravitational wave analysis
"""
import subprocess, os, sys, tempfile
import logging
import signal

# We need to allow a try/except here to allow for importing during install
# of pycbc, where we can't guarantee that scipy is installed yet.
try:
    import scipy.weave.inline_tools
    from . import weave as pycbc_weave
    scipy.weave.inline_tools._compile_function = scipy.weave.inline_tools.compile_function
    scipy.weave.inline_tools.compile_function = pycbc_weave.pycbc_compile_function
except:
    pass

try:
    # This will fail when pycbc is imported during the build process,
    # before version.py has been generated.
    from version import git_hash
    from version import version as pycbc_version
except:
    git_hash = 'none'
    pycbc_version = 'none'

def init_logging(verbose=False, format='%(asctime)s %(message)s'):
    """ Common utility for setting up logging in PyCBC.

    Installs a signal handler such that verbosity can be activated at
    run-time by sending a SIGUSR1 to the process.
    """
    def sig_handler(signum, frame):
        logger = logging.getLogger()
        log_level = logger.level
        if log_level == logging.DEBUG:
            log_level = logging.WARN
        else:
            log_level = logging.DEBUG
        logging.warn('Got signal %d, setting log level to %d',
                     signum, log_level)
        logger.setLevel(log_level)

    signal.signal(signal.SIGUSR1, sig_handler)

    if verbose:
        initial_level = logging.DEBUG
    else:
        initial_level = logging.WARN
    logging.getLogger().setLevel(initial_level)
<<<<<<< HEAD
    logging.basicConfig(format='%(asctime)s %(message)s', level=initial_level)
=======
    logging.basicConfig(format=format, level=initial_level)
>>>>>>> 4dcb7313


# Check for optional components of the PyCBC Package
try:
    # This is a crude check to make sure that the driver is installed
    try:
        loaded_modules = subprocess.Popen(['lsmod'], stdout=subprocess.PIPE).communicate()[0]
        if str.find(loaded_modules, "nvidia") == -1:
            raise ImportError("nvidia driver may not be installed correctly")
    except OSError:
        pass

    # Check that pycuda is installed and can talk to the driver
    import pycuda.driver as _pycudadrv

    HAVE_CUDA=True 
except ImportError:
    HAVE_CUDA=False
    
# Check for openmp suppport, currently we pressume it exists, unless on 
# platforms (mac) that are silly and don't use the standard gcc. 
if sys.platform == 'darwin':
    HAVE_OMP = False
else:
    HAVE_OMP = True

# PyCBC-Specific Constants

# Set the value we want any aligned memory calls to use
# N.B.: *Not* all pycbc memory will be aligned to multiples
# of this value

PYCBC_ALIGNMENT = 32

# Dynamic range factor: a large constant for rescaling
# GW strains.  This is 2**69 rounded to 17 sig.fig.

DYN_RANGE_FAC =  5.9029581035870565e+20

if os.environ.get("INITIAL_LOG_LEVEL", None):
<<<<<<< HEAD
    logging.basicConfig(format='%(asctime)s %(message)s', level=int(os.environ["INITIAL_LOG_LEVEL"]))

# If PROJECT_DIR is set (i.e. running a BOINC app) and '/project' exists as well,
# assume that '/project' is in a fstab prepared for Cygwin and override PROJECT_DIR with that.
# This should take care of possible blanks in PROJECT_DIR patah, as '/project' has no blanks
if os.environ.get("PROJECT_DIR", None) and os.path.exists('/project'):
    os.environ['PROJECT_DIR'] = '/project'
=======
    logging.basicConfig(format='%(asctime)s %(message)s',
                        level=int(os.environ["INITIAL_LOG_LEVEL"]))
>>>>>>> 4dcb7313

# Make sure we use a user specific, machine specific compiled cache location
_python_name =  "python%d%d_compiled" % tuple(sys.version_info[:2])
_tmp_dir = tempfile.gettempdir()
_cache_dir_name = repr(os.getuid()) + '_' + _python_name
_cache_dir_path = os.path.join(_tmp_dir, _cache_dir_name)
# Append the git hash to the cache path.  This will ensure that cached 
# files are correct even in cases where weave currently doesn't realize
# that a recompile is needed.
# FIXME: It would be better to find a way to trigger a recompile off
# of all the arguments to weave.
_cache_dir_path = os.path.join(_cache_dir_path, pycbc_version)
_cache_dir_path = os.path.join(_cache_dir_path, git_hash)
if os.environ.get("NO_TMPDIR", None):
<<<<<<< HEAD
    print >>sys.stderr, "__init__: Skipped creating %s as NO_TEMPDIR is set" % _cache_dir_path
else:
    try: os.makedirs(_cache_dir_path)
    except OSError: pass
    print >>sys.stderr, "__init__: Setting weave cache to %s" % _cache_dir_path
=======
    if os.environ.get("INITIAL_LOG_LEVEL", 0) >= 10:
        print >>sys.stderr, "__init__: Skipped creating %s as NO_TEMPDIR is set" % _cache_dir_path
else:
    try: os.makedirs(_cache_dir_path)
    except OSError: pass
    if os.environ.get("INITIAL_LOG_LEVEL", 0) >= 10:
        print >>sys.stderr, "__init__: Setting weave cache to %s" % _cache_dir_path
>>>>>>> 4dcb7313
os.environ['PYTHONCOMPILED'] = _cache_dir_path

# Check for MKL capability
try:
    import pycbc.fft.mkl
    HAVE_MKL=True
except ImportError as e:
    print e
    HAVE_MKL=False
    

# Check for site-local flags to pass to gcc
WEAVE_FLAGS = '-march=native -O3 -w '
if 'WEAVE_FLAGS' in os.environ:
    if '-march=' in os.environ['WEAVE_FLAGS']:
        WEAVE_FLAGS = os.environ['WEAVE_FLAGS']
    else:
        WEAVE_FLAGS += os.environ['WEAVE_FLAGS']
<<<<<<< HEAD

if '-march=' in WEAVE_FLAGS:
    DEFAULT_WEAVE_FLAGS = ''
=======
>>>>>>> 4dcb7313

def multiprocess_cache_dir():
    import multiprocessing
    cache_dir =  os.path.join(_cache_dir_path,  str(id(multiprocessing.current_process())))
    os.environ['PYTHONCOMPILED'] = cache_dir
    try: os.makedirs(cache_dir)
    except OSError: pass<|MERGE_RESOLUTION|>--- conflicted
+++ resolved
@@ -71,11 +71,7 @@
     else:
         initial_level = logging.WARN
     logging.getLogger().setLevel(initial_level)
-<<<<<<< HEAD
-    logging.basicConfig(format='%(asctime)s %(message)s', level=initial_level)
-=======
     logging.basicConfig(format=format, level=initial_level)
->>>>>>> 4dcb7313
 
 
 # Check for optional components of the PyCBC Package
@@ -116,18 +112,8 @@
 DYN_RANGE_FAC =  5.9029581035870565e+20
 
 if os.environ.get("INITIAL_LOG_LEVEL", None):
-<<<<<<< HEAD
-    logging.basicConfig(format='%(asctime)s %(message)s', level=int(os.environ["INITIAL_LOG_LEVEL"]))
-
-# If PROJECT_DIR is set (i.e. running a BOINC app) and '/project' exists as well,
-# assume that '/project' is in a fstab prepared for Cygwin and override PROJECT_DIR with that.
-# This should take care of possible blanks in PROJECT_DIR patah, as '/project' has no blanks
-if os.environ.get("PROJECT_DIR", None) and os.path.exists('/project'):
-    os.environ['PROJECT_DIR'] = '/project'
-=======
     logging.basicConfig(format='%(asctime)s %(message)s',
                         level=int(os.environ["INITIAL_LOG_LEVEL"]))
->>>>>>> 4dcb7313
 
 # Make sure we use a user specific, machine specific compiled cache location
 _python_name =  "python%d%d_compiled" % tuple(sys.version_info[:2])
@@ -142,13 +128,6 @@
 _cache_dir_path = os.path.join(_cache_dir_path, pycbc_version)
 _cache_dir_path = os.path.join(_cache_dir_path, git_hash)
 if os.environ.get("NO_TMPDIR", None):
-<<<<<<< HEAD
-    print >>sys.stderr, "__init__: Skipped creating %s as NO_TEMPDIR is set" % _cache_dir_path
-else:
-    try: os.makedirs(_cache_dir_path)
-    except OSError: pass
-    print >>sys.stderr, "__init__: Setting weave cache to %s" % _cache_dir_path
-=======
     if os.environ.get("INITIAL_LOG_LEVEL", 0) >= 10:
         print >>sys.stderr, "__init__: Skipped creating %s as NO_TEMPDIR is set" % _cache_dir_path
 else:
@@ -156,7 +135,6 @@
     except OSError: pass
     if os.environ.get("INITIAL_LOG_LEVEL", 0) >= 10:
         print >>sys.stderr, "__init__: Setting weave cache to %s" % _cache_dir_path
->>>>>>> 4dcb7313
 os.environ['PYTHONCOMPILED'] = _cache_dir_path
 
 # Check for MKL capability
@@ -175,12 +153,6 @@
         WEAVE_FLAGS = os.environ['WEAVE_FLAGS']
     else:
         WEAVE_FLAGS += os.environ['WEAVE_FLAGS']
-<<<<<<< HEAD
-
-if '-march=' in WEAVE_FLAGS:
-    DEFAULT_WEAVE_FLAGS = ''
-=======
->>>>>>> 4dcb7313
 
 def multiprocess_cache_dir():
     import multiprocessing
