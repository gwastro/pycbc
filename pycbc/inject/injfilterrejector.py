# Copyright (C) 2013 Ian Harry
#
# This program is free software; you can redistribute it and/or modify it
# under the terms of the GNU General Public License as published by the
# Free Software Foundation; either version 3 of the License, or (at your
# option) any later version.
#
# This program is distributed in the hope that it will be useful, but
# WITHOUT ANY WARRANTY; without even the implied warranty of
# MERCHANTABILITY or FITNESS FOR A PARTICULAR PURPOSE.  See the GNU Generals
# Public License for more details.
#
# You should have received a copy of the GNU General Public License along
# with this program; if not, write to the Free Software Foundation, Inc.,
# 51 Franklin Street, Fifth Floor, Boston, MA  02110-1301, USA.
"""
This module contains functions to filter injections with only useful templates.

This module implements a set of checks to test for each segment and template
combination whether injections contained within the segment are sufficiently
"similar" to the template to require a matched-filter. There are a few ways of
testing the "similarity" of templates and injections.

* A chirp time threshold rejects templates if chirp time difference is large
* A coarse match threshold rejects templates if a coarse overlap is small

"""

import numpy as np
from pycbc import DYN_RANGE_FAC
from pycbc.filter import match
from pycbc.pnutils import nearest_larger_binary_number
from pycbc.pnutils import mass1_mass2_to_tau0_tau3
from pycbc.types import FrequencySeries, zeros
from pycbc.types import MultiDetOptionAction

_injfilterrejector_group_help = \
    ("Options that, if injections are present in "
     "this run, are responsible for performing pre-checks between injections "
     "in the data being filtered and the current search template to determine "
     "if the template has any chance of actually detecting the injection. "
     "The parameters of this test are given by the various options below. "
     "The --injection-filter-rejector-chirp-time-window and "
     "--injection-filter-rejector-match-threshold options need to be provided "
     "if those tests are desired. Other options will take default values "
     "unless overriden. More details on these options follow.")

_injfilterer_cthresh_help = \
    ("If this value is not None and an "
     "injection file is given then we will calculate the difference in "
     "chirp time (tau_0) between the template and each injection in the "
     "analysis segment. If the difference is greate than this threshold for "
     "all injections then filtering is not performed. By default this will "
     "be None.")
_injfilterer_mthresh_help = \
    ("If this value is not None and an "
     "injection file is provided then we will calculate a 'coarse match' "
     "between the template and each injection in the analysis segment. If the "
     "match is less than this threshold for all injections then filtering is "
     "not performed. Parameters for the 'coarse match' follow. By default "
     "this value will be None.")
_injfilterer_deltaf_help = \
    ("If injections are present and a match threshold is "
     "provided, this option specifies the frequency spacing that will be used "
     "for injections, templates and PSD when computing the 'coarse match'. "
     "Templates will be generated directly with this spacing. The PSD and "
     "injections will be resampled.")
_injfilterer_fmax_help = \
    ("If injections are present and a match threshold is "
     "provided, this option specifies the maximum frequency that will be used "
     "for injections, templates and PSD when computing the 'coarse match'. "
     "Templates will be generated directly with this max frequency. The PSD "
     "and injections' frequency series will be truncated.")
_injfilterer_buffer_help = \
    ("If injections are present and either a match "
     "threshold or a chirp-time window is given, we will determine if "
     "injections are 'in' the specified analysis chunk by using the end "
     "times. If this value is non-zero the analysis chunk is extended on both "
     "sides by this amount before determining if injections are within the "
     "given window.")
_injfilterer_flower_help = \
    ("If injections are present and either a match "
     "threshold or a chirp-time window is given, this value is used to set "
     "the lower frequency for determine chirp times or for calculating "
     "matches. If this value is None the lower frequency used for the full "
     "matched-filter is used. Otherwise this value is used.")


def insert_injfilterrejector_option_group(parser):
    """Add options for injfilterrejector to executable."""
    injfilterrejector_group = \
        parser.add_argument_group(_injfilterrejector_group_help)
    curr_arg = "--injection-filter-rejector-chirp-time-window"
    injfilterrejector_group.add_argument(curr_arg, type=float, default=None,
                                         help=_injfilterer_cthresh_help)
    curr_arg = "--injection-filter-rejector-match-threshold"
    injfilterrejector_group.add_argument(curr_arg, type=float, default=None,
                                         help=_injfilterer_mthresh_help)
    curr_arg = "--injection-filter-rejector-coarsematch-deltaf"
    injfilterrejector_group.add_argument(curr_arg, type=float, default=1.,
                                         help=_injfilterer_deltaf_help)
    curr_arg = "--injection-filter-rejector-coarsematch-fmax"
    injfilterrejector_group.add_argument(curr_arg, type=float, default=256.,
                                         help=_injfilterer_fmax_help)
    curr_arg = "--injection-filter-rejector-seg-buffer"
    injfilterrejector_group.add_argument(curr_arg, type=int, default=10,
                                         help=_injfilterer_buffer_help)
    curr_arg = "--injection-filter-rejector-f-lower"
    injfilterrejector_group.add_argument(curr_arg, type=int, default=None,
                                         help=_injfilterer_flower_help)


def insert_injfilterrejector_option_group_multi_ifo(parser):
    """Add options for injfilterrejector to executable."""
    injfilterrejector_group = \
        parser.add_argument_group(_injfilterrejector_group_help)
    curr_arg = "--injection-filter-rejector-chirp-time-window"
    injfilterrejector_group.add_argument(
<<<<<<< HEAD
        curr_arg, type=float, default=None, nargs='+', metavar='IFO:VALUE',
        action=MultiDetOptionAction, help=_injfilterer_cthresh_help)
    curr_arg = "--injection-filter-rejector-match-threshold"
    injfilterrejector_group.add_argument(
        curr_arg, type=float, default=None, nargs='+', metavar='IFO:VALUE',
        action=MultiDetOptionAction, help=_injfilterer_mthresh_help)
    curr_arg = "--injection-filter-rejector-coarsematch-deltaf"
    injfilterrejector_group.add_argument(
        curr_arg, type=float, default=1., nargs='+', metavar='IFO:VALUE',
        action=MultiDetOptionAction, help=_injfilterer_deltaf_help)
    curr_arg = "--injection-filter-rejector-coarsematch-fmax"
    injfilterrejector_group.add_argument(
        curr_arg, type=float, default=256., nargs='+', metavar='IFO:VALUE',
        action=MultiDetOptionAction, help=_injfilterer_fmax_help)
    curr_arg = "--injection-filter-rejector-seg-buffer"
    injfilterrejector_group.add_argument(
        curr_arg, type=int, default=10, nargs='+', metavar='IFO:VALUE',
        action=MultiDetOptionAction, help=_injfilterer_buffer_help)
    curr_arg = "--injection-filter-rejector-f-lower"
    injfilterrejector_group.add_argument(
        curr_arg, type=int, default=None, help=_injfilterer_flower_help,
        metavar='IFO:VALUE', action=MultiDetOptionAction, nargs='+')
=======
        curr_arg, type=float, default=None, nargs='+',
        action=MultiDetOptionAction, help=_injfilterer_cthresh_help)
    curr_arg = "--injection-filter-rejector-match-threshold"
    injfilterrejector_group.add_argument(
        curr_arg, type=float, default=None, nargs='+',
        action=MultiDetOptionAction, help=_injfilterer_mthresh_help)
    curr_arg = "--injection-filter-rejector-coarsematch-deltaf"
    injfilterrejector_group.add_argument(
        curr_arg, type=float, default=1., nargs='+',
        action=MultiDetOptionAction, help=_injfilterer_deltaf_help)
    curr_arg = "--injection-filter-rejector-coarsematch-fmax"
    injfilterrejector_group.add_argument(
        curr_arg, type=float, default=256., nargs='+',
        action=MultiDetOptionAction, help=_injfilterer_fmax_help)
    curr_arg = "--injection-filter-rejector-seg-buffer"
    injfilterrejector_group.add_argument(
        curr_arg, type=int, default=10, nargs='+',
        action=MultiDetOptionAction, help=_injfilterer_buffer_help)
    curr_arg = "--injection-filter-rejector-f-lower"
    injfilterrejector_group.add_argument(
        curr_arg, type=int, default=None, help=_injfilterer_flower_help)
>>>>>>> 1b610b41


class InjFilterRejector(object):

    """Class for holding parameters for using injection/template pre-filtering.

    This class is responsible for identifying where a matched-filter operation
    between templates and data is unncessary because the injections contained
    in the data will not match well with the given template.
    """

    def __init__(self, injection_file, chirp_time_window,
                 match_threshold, f_lower, coarsematch_deltaf=1.,
                 coarsematch_fmax=256, seg_buffer=10):
        """Initialise InjFilterRejector instance."""
        # Determine if InjFilterRejector is to be enabled
        if injection_file is None or injection_file == 'False' or\
                (chirp_time_window is None and match_threshold is None):
            self.enabled = False
            return
        else:
            self.enabled = True

        # Store parameters
        self.chirp_time_window = chirp_time_window
        self.match_threshold = match_threshold
        self.coarsematch_deltaf = coarsematch_deltaf
        self.coarsematch_fmax = coarsematch_fmax
        self.seg_buffer = seg_buffer
        self.f_lower = f_lower
        assert(self.f_lower is not None)

        # Variables for storing arrays (reduced injections, memory
        # for templates, reduced PSDs ...)
        self.short_injections = {}
        self._short_template_mem = None
        self._short_psd_storage = {}
        self._short_template_id = None

    @classmethod
    def from_cli(cls, opt):
        """Create an InjFilterRejector instance from command-line options."""
        injection_file = opt.injection_file
        chirp_time_window = \
            opt.injection_filter_rejector_chirp_time_window
        match_threshold = opt.injection_filter_rejector_match_threshold
        coarsematch_deltaf = opt.injection_filter_rejector_coarsematch_deltaf
        coarsematch_fmax = opt.injection_filter_rejector_coarsematch_fmax
        seg_buffer = opt.injection_filter_rejector_seg_buffer
        if opt.injection_filter_rejector_f_lower is not None:
            f_lower = opt.injection_filter_rejector_f_lower
        else:
            # NOTE: Uses main low-frequency cutoff as default option. This may
            #       need some editing if using this in multi_inspiral, which I
            #       leave for future work, or if this is being used in another
            #       code which doesn't have --low-frequency-cutoff
            f_lower = opt.low_frequency_cutoff
        return cls(injection_file, chirp_time_window, match_threshold,
                   f_lower, coarsematch_deltaf=coarsematch_deltaf,
                   coarsematch_fmax=coarsematch_fmax,
                   seg_buffer=seg_buffer)

    @classmethod
    def from_cli_single_ifo(cls, opt, ifo):
        """Create an InjFilterRejector instance from command-line options."""
        injection_file = opt.injection_file[ifo]
        chirp_time_window = \
            opt.injection_filter_rejector_chirp_time_window[ifo]
        match_threshold = opt.injection_filter_rejector_match_threshold[ifo]
        coarsematch_deltaf = \
            opt.injection_filter_rejector_coarsematch_deltaf[ifo]
        coarsematch_fmax = opt.injection_filter_rejector_coarsematch_fmax[ifo]
        seg_buffer = opt.injection_filter_rejector_seg_buffer[ifo]
<<<<<<< HEAD
        if opt.injection_filter_rejector_f_lower is not None:
=======
        if opt.injection_filter_rejector_f_lower[ifo] is not None:
>>>>>>> 1b610b41
            f_lower = opt.injection_filter_rejector_f_lower[ifo]
        else:
            # NOTE: Uses main low-frequency cutoff as default option. This may
            #       need some editing if using this in multi_inspiral, which I
            #       leave for future work, or if this is being used in another
            #       code which doesn't have --low-frequency-cutoff
<<<<<<< HEAD
            f_lower = opt.low_frequency_cutoff
        return cls(injection_file, chirp_time_window,
                   match_threshold, f_lower,
                   coarsematch_deltaf, coarsematch_fmax,
                   seg_buffer=seg_buffer)
=======
            f_lower = opt.low_frequency_cutoff[ifo]
        return cls(injection_file[ifo], chirp_time_window[ifo],
                   match_threshold[ifo], f_lower[ifo],
                   coarsematch_deltaf=coarsematch_deltaf[ifo],
                   coarsematch_fmax=coarsematch_fmax[ifo],
                   seg_buffer=seg_buffer[ifo])
>>>>>>> 1b610b41

    @classmethod
    def from_cli_multi_ifos(cls, opt, ifos):
        """Create an InjFilterRejector instance from command-line options."""
        inj_filter_rejectors = {}
        for ifo in ifos:
            inj_filter_rejectors[ifo] = cls.from_cli_single_ifo(opt, ifo)
        return inj_filter_rejectors

    def generate_short_inj_from_inj(self, inj_waveform, simulation_id):
        """Generate and a store a truncated representation of inj_waveform."""
        if not self.enabled:
            # Do nothing!
            return
        if simulation_id in self.short_injections:
            err_msg = "An injection with simulation id "
            err_msg += str(simulation_id)
            err_msg += " has already been added. This suggests "
            err_msg += "that your injection file contains injections with "
            err_msg += "duplicate simulation_ids. This is not allowed."
            raise ValueError(err_msg)
        curr_length = len(inj_waveform)
        new_length = int(nearest_larger_binary_number(curr_length))
        # Don't want length less than 1/delta_f
        while new_length * inj_waveform.delta_t < 1./self.coarsematch_deltaf:
            new_length = new_length * 2
        inj_waveform.resize(new_length)
        inj_tilde = inj_waveform.to_frequencyseries()
        # Dynamic range is important here!
        inj_tilde_np = inj_tilde.numpy() * DYN_RANGE_FAC
        delta_f = inj_tilde.get_delta_f()
        new_freq_len = int(self.coarsematch_fmax / delta_f + 1)
        # This shouldn't be a problem if injections are generated at
        # 16384 Hz ... It is only a problem of injection sample rate
        # gives a lower Nyquist than the trunc_f_max. If this error is
        # ever raised one could consider zero-padding the injection.
        assert(new_freq_len <= len(inj_tilde))
        df_ratio = int(self.coarsematch_deltaf/delta_f)
        inj_tilde_np = inj_tilde_np[:new_freq_len:df_ratio]
        new_inj = FrequencySeries(inj_tilde_np, dtype=np.complex64,
                                  delta_f=self.coarsematch_deltaf)
        self.short_injections[simulation_id] = new_inj

    def template_segment_checker(self, bank, t_num, segment, start_time):
        """Test if injections in segment are worth filtering with template.

        Using the current template, current segment, and injections within that
        segment. Test if the injections and sufficiently "similar" to any of
        the injections to justify actually performing a matched-filter call.
        Ther are two parts to this test: First we check if the chirp time of
        the template is within a provided window of any of the injections. If
        not then stop here, it is not worth filtering this template, segment
        combination for this injection set. If this check passes we compute a
        match between a coarse representation of the template and a coarse
        representation of each of the injections. If that match is above a
        user-provided value for any of the injections then filtering can
        proceed. This is currently only available if using frequency-domain
        templates.

        Parameters
        -----------
        FIXME

        Returns
        --------
        FIXME
        """
        if not self.enabled:
            # If disabled, always filter (ie. return True)
            return True

        # Get times covered by segment analyze
        sample_rate = 2. * (len(segment) - 1) * segment.delta_f
        cum_ind = segment.cumulative_index
        diff = segment.analyze.stop - segment.analyze.start
        seg_start_time = cum_ind / sample_rate + start_time
        seg_end_time = (cum_ind + diff) / sample_rate + start_time
        # And add buffer
        seg_start_time = seg_start_time - self.seg_buffer
        seg_end_time = seg_end_time + self.seg_buffer

        # Chirp time test
        if self.chirp_time_window is not None:
            m1 = bank.table[t_num]['mass1']
            m2 = bank.table[t_num]['mass2']
            tau0_temp, _ = mass1_mass2_to_tau0_tau3(m1, m2, self.f_lower)
            for inj in self.injection_params.table:
                end_time = inj.geocent_end_time + \
                    1E-9 * inj.geocent_end_time_ns
                if not(seg_start_time <= end_time <= seg_end_time):
                    continue
                tau0_inj, _ = \
                    mass1_mass2_to_tau0_tau3(inj.mass1, inj.mass2,
                                             self.f_lower)
                tau_diff = abs(tau0_temp - tau0_inj)
                if tau_diff <= self.chirp_time_window:
                    break
            else:
                # Get's here if all injections are outside chirp-time window
                return False

        # Coarse match test
        if self.match_threshold:
            if self._short_template_mem is None:
                # Set the memory for the short templates
                wav_len = 1 + int(self.coarsematch_fmax /
                                  self.coarsematch_deltaf)
                self._short_template_mem = zeros(wav_len, dtype=np.complex64)

            # Set the current short PSD to red_psd
            try:
                red_psd = self._short_psd_storage[id(segment.psd)]
            except KeyError:
                # PSD doesn't exist yet, so make it!
                curr_psd = segment.psd.numpy()
                step_size = int(self.coarsematch_deltaf / segment.psd.delta_f)
                max_idx = int(self.coarsematch_fmax / segment.psd.delta_f) + 1
                red_psd_data = curr_psd[:max_idx:step_size]
                red_psd = FrequencySeries(red_psd_data, #copy=False,
                                          delta_f=self.coarsematch_deltaf)
                self._short_psd_storage[id(curr_psd)] = red_psd

            # Set htilde to be the current short template
            if not t_num == self._short_template_id:
                # Set the memory for the short templates if unset
                if self._short_template_mem is None:
                    wav_len = 1 + int(self.coarsematch_fmax /
                                      self.coarsematch_deltaf)
                    self._short_template_mem = zeros(wav_len,
                                                     dtype=np.complex64)
                # Generate short waveform
                htilde = bank.generate_with_delta_f_and_max_freq(
                    t_num, self.coarsematch_fmax, self.coarsematch_deltaf,
                    low_frequency_cutoff=bank.table[t_num].f_lower,
                    cached_mem=self._short_template_mem)
                self._short_template_id = t_num
                self._short_template_wav = htilde
            else:
                htilde = self._short_template_wav

            for inj in self.injection_params.table:
                end_time = inj.geocent_end_time + \
                    1E-9 * inj.geocent_end_time_ns
                if not(seg_start_time < end_time < seg_end_time):
                    continue
                curr_inj = self.short_injections[inj.simulation_id]
                o, _ = match(htilde, curr_inj, psd=red_psd,
                             low_frequency_cutoff=self.f_lower)
                if o > self.match_threshold:
                    break
            else:
                # Get's here if all injections are outside match threshold
                return False

        return True<|MERGE_RESOLUTION|>--- conflicted
+++ resolved
@@ -116,7 +116,6 @@
         parser.add_argument_group(_injfilterrejector_group_help)
     curr_arg = "--injection-filter-rejector-chirp-time-window"
     injfilterrejector_group.add_argument(
-<<<<<<< HEAD
         curr_arg, type=float, default=None, nargs='+', metavar='IFO:VALUE',
         action=MultiDetOptionAction, help=_injfilterer_cthresh_help)
     curr_arg = "--injection-filter-rejector-match-threshold"
@@ -139,30 +138,6 @@
     injfilterrejector_group.add_argument(
         curr_arg, type=int, default=None, help=_injfilterer_flower_help,
         metavar='IFO:VALUE', action=MultiDetOptionAction, nargs='+')
-=======
-        curr_arg, type=float, default=None, nargs='+',
-        action=MultiDetOptionAction, help=_injfilterer_cthresh_help)
-    curr_arg = "--injection-filter-rejector-match-threshold"
-    injfilterrejector_group.add_argument(
-        curr_arg, type=float, default=None, nargs='+',
-        action=MultiDetOptionAction, help=_injfilterer_mthresh_help)
-    curr_arg = "--injection-filter-rejector-coarsematch-deltaf"
-    injfilterrejector_group.add_argument(
-        curr_arg, type=float, default=1., nargs='+',
-        action=MultiDetOptionAction, help=_injfilterer_deltaf_help)
-    curr_arg = "--injection-filter-rejector-coarsematch-fmax"
-    injfilterrejector_group.add_argument(
-        curr_arg, type=float, default=256., nargs='+',
-        action=MultiDetOptionAction, help=_injfilterer_fmax_help)
-    curr_arg = "--injection-filter-rejector-seg-buffer"
-    injfilterrejector_group.add_argument(
-        curr_arg, type=int, default=10, nargs='+',
-        action=MultiDetOptionAction, help=_injfilterer_buffer_help)
-    curr_arg = "--injection-filter-rejector-f-lower"
-    injfilterrejector_group.add_argument(
-        curr_arg, type=int, default=None, help=_injfilterer_flower_help)
->>>>>>> 1b610b41
-
 
 class InjFilterRejector(object):
 
@@ -235,31 +210,18 @@
             opt.injection_filter_rejector_coarsematch_deltaf[ifo]
         coarsematch_fmax = opt.injection_filter_rejector_coarsematch_fmax[ifo]
         seg_buffer = opt.injection_filter_rejector_seg_buffer[ifo]
-<<<<<<< HEAD
         if opt.injection_filter_rejector_f_lower is not None:
-=======
-        if opt.injection_filter_rejector_f_lower[ifo] is not None:
->>>>>>> 1b610b41
             f_lower = opt.injection_filter_rejector_f_lower[ifo]
         else:
             # NOTE: Uses main low-frequency cutoff as default option. This may
             #       need some editing if using this in multi_inspiral, which I
             #       leave for future work, or if this is being used in another
             #       code which doesn't have --low-frequency-cutoff
-<<<<<<< HEAD
             f_lower = opt.low_frequency_cutoff
         return cls(injection_file, chirp_time_window,
                    match_threshold, f_lower,
                    coarsematch_deltaf, coarsematch_fmax,
                    seg_buffer=seg_buffer)
-=======
-            f_lower = opt.low_frequency_cutoff[ifo]
-        return cls(injection_file[ifo], chirp_time_window[ifo],
-                   match_threshold[ifo], f_lower[ifo],
-                   coarsematch_deltaf=coarsematch_deltaf[ifo],
-                   coarsematch_fmax=coarsematch_fmax[ifo],
-                   seg_buffer=seg_buffer[ifo])
->>>>>>> 1b610b41
 
     @classmethod
     def from_cli_multi_ifos(cls, opt, ifos):
