# Copyright (C) 2013  Ian Harry
#
# This program is free software; you can redistribute it and/or modify it
# under the terms of the GNU General Public License as published by the
# Free Software Foundation; either version 3 of the License, or (at your
# option) any later version.
#
# This program is distributed in the hope that it will be useful, but
# WITHOUT ANY WARRANTY; without even the implied warranty of
# MERCHANTABILITY or FITNESS FOR A PARTICULAR PURPOSE.  See the GNU General
# Public License for more details.
#
# You should have received a copy of the GNU General Public License along
# with this program; if not, write to the Free Software Foundation, Inc.,
# 51 Franklin Street, Fifth Floor, Boston, MA  02110-1301, USA.

#
# =============================================================================
#
#                                   Preamble
#
# =============================================================================
#

"""
This library code contains functions and classes that are used to set up
and add jobs/nodes to a pycbc workflow. For details about pycbc.workflow see:
https://ldas-jobs.ligo.caltech.edu/~cbc/docs/pycbc/ahope.html
"""

import math, os
import lal
from ligo import segments
from gwdatafind.utils import filename_metadata
from pycbc.workflow.core import Executable, File, FileList, Node

def int_gps_time_to_str(t):
    """Takes an integer GPS time, either given as int or lal.LIGOTimeGPS, and
    converts it to a string. If a LIGOTimeGPS with nonzero decimal part is
    given, raises a ValueError."""
    int_t = int(t)
    if abs(float(t - int_t)) > 0.:
        raise ValueError('Need an integer GPS time, got %s' % str(t))
    return str(int_t)

def select_tmpltbank_class(curr_exe):
    """ This function returns a class that is appropriate for setting up
    template bank jobs within workflow.

    Parameters
    ----------
    curr_exe : string
        The name of the executable to be used for generating template banks.

    Returns
    --------
    exe_class : Sub-class of pycbc.workflow.core.Executable that holds utility
        functions appropriate for the given executable.  Instances of the class
        ('jobs') **must** have methods
        * job.create_node()
        and
        * job.get_valid_times(ifo, )
    """
    exe_to_class_map = {
        'pycbc_geom_nonspinbank'  : PyCBCTmpltbankExecutable,
        'pycbc_aligned_stoch_bank': PyCBCTmpltbankExecutable
    }
    try:
        return exe_to_class_map[curr_exe]
    except KeyError:
        raise NotImplementedError(
            "No job class exists for executable %s, exiting" % curr_exe)

def select_matchedfilter_class(curr_exe):
    """ This function returns a class that is appropriate for setting up
    matched-filtering jobs within workflow.

    Parameters
    ----------
    curr_exe : string
        The name of the matched filter executable to be used.

    Returns
    --------
    exe_class : Sub-class of pycbc.workflow.core.Executable that holds utility
        functions appropriate for the given executable.  Instances of the class
        ('jobs') **must** have methods
        * job.create_node()
        and
        * job.get_valid_times(ifo, )
    """
    exe_to_class_map = {
        'pycbc_inspiral'          : PyCBCInspiralExecutable,
        'pycbc_inspiral_skymax'   : PyCBCInspiralExecutable,
        'pycbc_multi_inspiral'    : PyCBCMultiInspiralExecutable,
    }
    try:
        return exe_to_class_map[curr_exe]
    except KeyError:
        # also conceivable to introduce a default class??
        raise NotImplementedError(
            "No job class exists for executable %s, exiting" % curr_exe)

def select_generic_executable(workflow, exe_tag):
    """ Returns a class that is appropriate for setting up jobs to run executables
    having specific tags in the workflow config.
    Executables should not be "specialized" jobs fitting into one of the
    select_XXX_class functions above, i.e. not a matched filter or template
    bank job, which require extra setup.

    Parameters
    ----------
    workflow : pycbc.workflow.core.Workflow
        The Workflow instance.

    exe_tag : string
        The name of the config section storing options for this executable and
        the option giving the executable path in the [executables] section.

    Returns
    --------
    exe_class : Sub-class of pycbc.workflow.core.Executable that holds utility
        functions appropriate for the given executable.  Instances of the class
        ('jobs') **must** have a method job.create_node()
    """
    exe_path = workflow.cp.get("executables", exe_tag)
    exe_name = os.path.basename(exe_path)
    exe_to_class_map = {
        'ligolw_add'               : LigolwAddExecutable,
        'lalapps_inspinj'          : LalappsInspinjExecutable,
        'pycbc_create_injections'  : PycbcCreateInjectionsExecutable,
        'pycbc_dark_vs_bright_injections' : PycbcDarkVsBrightInjectionsExecutable,
        'pycbc_condition_strain'         : PycbcConditionStrainExecutable,
        'pycbc_grb_trig_combiner'  : PycbcGrbTrigCombinerExecutable,
        'pycbc_grb_trig_cluster'   : PycbcGrbTrigClusterExecutable
    }
    try:
        return exe_to_class_map[exe_name]
    except KeyError:
        # Should we try some sort of default class??
        raise NotImplementedError(
            "No job class exists for executable %s, exiting" % exe_name)

def sngl_ifo_job_setup(workflow, ifo, out_files, curr_exe_job, science_segs,
                       datafind_outs, parents=None,
                       allow_overlap=True):
    """ This function sets up a set of single ifo jobs. A basic overview of how this
    works is as follows:

    * (1) Identify the length of data that each job needs to read in, and what
      part of that data the job is valid for.
    * START LOOPING OVER SCIENCE SEGMENTS
    * (2) Identify how many jobs are needed (if any) to cover the given science
      segment and the time shift between jobs. If no jobs continue.
    * START LOOPING OVER JOBS
    * (3) Identify the time that the given job should produce valid output (ie.
      inspiral triggers) over.
    * (4) Identify the data range that the job will need to read in to produce
      the aforementioned valid output.
    * (5) Identify all parents/inputs of the job.
    * (6) Add the job to the workflow
    * END LOOPING OVER JOBS
    * END LOOPING OVER SCIENCE SEGMENTS

    Parameters
    -----------
    workflow: pycbc.workflow.core.Workflow
        An instance of the Workflow class that manages the constructed workflow.
    ifo : string
        The name of the ifo to set up the jobs for
    out_files : pycbc.workflow.core.FileList
        The FileList containing the list of jobs. Jobs will be appended
        to this list, and it does not need to be empty when supplied.
    curr_exe_job : Job
        An instanced of the Job class that has a get_valid times method.
    science_segs : ligo.segments.segmentlist
        The list of times that the jobs should cover
    datafind_outs : pycbc.workflow.core.FileList
        The file list containing the datafind files.
    parents : pycbc.workflow.core.FileList (optional, kwarg, default=None)
        The FileList containing the list of jobs that are parents to
        the one being set up.
    allow_overlap : boolean (optional, kwarg, default = True)
        If this is set the times that jobs are valid for will be allowed to
        overlap. This may be desired for template banks which may have some
        overlap in the times they cover. This may not be desired for inspiral
        jobs, where you probably want triggers recorded by jobs to not overlap
        at all.

    Returns
    --------
    out_files : pycbc.workflow.core.FileList
        A list of the files that will be generated by this step in the
        workflow.
    """

    ########### (1) ############
    # Get the times that can be analysed and needed data lengths
    data_length, valid_chunk, valid_length = identify_needed_data(curr_exe_job)

    # Loop over science segments and set up jobs
    for curr_seg in science_segs:
        ########### (2) ############
        # Initialize the class that identifies how many jobs are needed and the
        # shift between them.
        segmenter = JobSegmenter(data_length, valid_chunk, valid_length,
                                 curr_seg, curr_exe_job)

        for job_num in range(segmenter.num_jobs):
            ############## (3) #############
            # Figure out over what times this job will be valid for
            job_valid_seg = segmenter.get_valid_times_for_job(job_num,
                                                   allow_overlap=allow_overlap)

            ############## (4) #############
            # Get the data that this job should read in
            job_data_seg = segmenter.get_data_times_for_job(job_num)

            ############# (5) ############
            # Identify parents/inputs to the job
            if parents:
                # Find the set of files with the best overlap
                curr_parent = parents.find_outputs_in_range(ifo, job_valid_seg,
                                                            useSplitLists=True)
                if not curr_parent:
                    err_string = ("No parent jobs found overlapping %d to %d."
                                  %(job_valid_seg[0], job_valid_seg[1]))
                    err_string += "\nThis is a bad error! Contact a developer."
                    raise ValueError(err_string)
            else:
                curr_parent = [None]

            curr_dfouts = None
            if datafind_outs:
                curr_dfouts = datafind_outs.find_all_output_in_range(ifo,
                                              job_data_seg, useSplitLists=True)
                if not curr_dfouts:
                    err_str = ("No datafind jobs found overlapping %d to %d."
                                %(job_data_seg[0],job_data_seg[1]))
                    err_str += "\nThis shouldn't happen. Contact a developer."
                    raise ValueError(err_str)


            ############## (6) #############
            # Make node and add to workflow

            # Note if I have more than one curr_parent I need to make more than
            # one job. If there are no curr_parents it is set to [None] and I
            # make a single job. This catches the case of a split template bank
            # where I run a number of jobs to cover a single range of time.

            # Sort parent jobs to ensure predictable order
            sorted_parents = sorted(curr_parent,
                                    key=lambda fobj: fobj.tagged_description)
            for pnum, parent in enumerate(sorted_parents):
                if len(curr_parent) != 1:
                    tag = ["JOB%d" %(pnum,)]
                else:
                    tag = []
                # To ensure output file uniqueness I add a tag
                # We should generate unique names automatically, but it is a
                # pain until we can set the output names for all Executables
                node = curr_exe_job.create_node(job_data_seg, job_valid_seg,
                                                parent=parent,
                                                df_parents=curr_dfouts,
                                                tags=tag)
                workflow.add_node(node)
                curr_out_files = node.output_files
                # FIXME: Here we remove PSD files if they are coming through.
                #        This should be done in a better way. On to-do list.
                curr_out_files = [i for i in curr_out_files if 'PSD_FILE'\
                                                                 not in i.tags]
                out_files += curr_out_files

    return out_files

def multi_ifo_coherent_job_setup(workflow, out_files, curr_exe_job,
                                 science_segs, datafind_outs, output_dir,
                                 parents=None, slide_dict=None, tags=None):
    """
    Method for setting up coherent inspiral jobs.
    """
    if tags is None:
        tags = []
    data_seg, job_valid_seg = curr_exe_job.get_valid_times()
    curr_out_files = FileList([])
    if 'IPN' in datafind_outs[-1].description \
            and 'bank_veto_bank' in datafind_outs[-2].description:
        # FIXME: This looks like a really nasty hack for the GRB code.
        #        This should be fixed properly to avoid strange behaviour!
        ipn_sky_points = datafind_outs[-1]
        bank_veto = datafind_outs[-2]
        frame_files = datafind_outs[:-2]
    else:
        ipn_sky_points = None
        if 'bank_veto_bank' in datafind_outs[-1].name:
            bank_veto = datafind_outs[-1]
            frame_files = datafind_outs[:-1]
        else:
            bank_veto = None
            frame_files = datafind_outs

    split_bank_counter = 0

    if curr_exe_job.injection_file is None:
        for split_bank in parents:
            tag = list(tags)
            tag.append(split_bank.tag_str)
            node = curr_exe_job.create_node(data_seg, job_valid_seg,
                    parent=split_bank, dfParents=frame_files,
                    bankVetoBank=bank_veto, ipn_file=ipn_sky_points,
                    slide=slide_dict, tags=tag)
            workflow.add_node(node)
            split_bank_counter += 1
            curr_out_files.extend(node.output_files)
    else:
        for inj_file in curr_exe_job.injection_file:
            for split_bank in parents:
                tag = list(tags)
                tag.append(inj_file.tag_str)
                tag.append(split_bank.tag_str)
                node = curr_exe_job.create_node(data_seg, job_valid_seg,
                        parent=split_bank, inj_file=inj_file, tags=tag,
                        dfParents=frame_files, bankVetoBank=bank_veto,
                        ipn_file=ipn_sky_points)
                workflow.add_node(node)
                split_bank_counter += 1
                curr_out_files.extend(node.output_files)

    # FIXME: Here we remove PSD files if they are coming
    #        through. This should be done in a better way. On
    #        to-do list.
    # IWHNOTE: This will not be needed when coh_PTF is retired, but it is
    #          okay to do this. It just means you can't access these files
    #          later.
    curr_out_files = [i for i in curr_out_files if 'PSD_FILE'\
                      not in i.tags]
    out_files += curr_out_files

    return out_files

def identify_needed_data(curr_exe_job):
    """ This function will identify the length of data that a specific
    executable needs to analyse and what part of that data is valid (ie.
    inspiral doesn't analyse the first or last 8s of data it reads in).

    Parameters
    -----------
    curr_exe_job : Job
        An instance of the Job class that has a get_valid times method.

    Returns
    --------
    dataLength : float
        The amount of data (in seconds) that each instance of the job must read
        in.
    valid_chunk : ligo.segments.segment
        The times within dataLength for which that jobs output **can** be
        valid (ie. for inspiral this is (72, dataLength-72) as, for a standard
        setup the inspiral job cannot look for triggers in the first 72 or
        last 72 seconds of data read in.)
    valid_length : float
        The maximum length of data each job can be valid for. This is
        abs(valid_segment).
    """
    # Set up the condorJob class for the current executable
    data_lengths, valid_chunks = curr_exe_job.get_valid_times()

    # Begin by getting analysis start and end, and start and end of time
    # that the output file is valid for
    valid_lengths = [abs(valid_chunk) for valid_chunk in valid_chunks]

    return data_lengths, valid_chunks, valid_lengths


class JobSegmenter(object):
    """ This class is used when running sngl_ifo_job_setup to determine what times
    should be analysed be each job and what data is needed.
    """

    def __init__(self, data_lengths, valid_chunks, valid_lengths, curr_seg,
                 curr_exe_class):
        """ Initialize class. """
        self.exe_class = curr_exe_class
        self.curr_seg = curr_seg
        self.curr_seg_length = float(abs(curr_seg))

        self.data_length, self.valid_chunk, self.valid_length = \
                      self.pick_tile_size(self.curr_seg_length, data_lengths,
                                                  valid_chunks, valid_lengths)

        self.data_chunk = segments.segment([0, self.data_length])
        self.data_loss = self.data_length - abs(self.valid_chunk)

        if self.data_loss < 0:
            raise ValueError("pycbc.workflow.jobsetup needs fixing! Please contact a developer")

        if self.curr_seg_length < self.data_length:
            self.num_jobs = 0
            return

        # How many jobs do we need
        self.num_jobs = int( math.ceil( (self.curr_seg_length \
                                - self.data_loss) / float(self.valid_length) ))

        if self.curr_seg_length == self.data_length:
            # If the segment length is identical to the data length then I
            # will have exactly 1 job!
            self.job_time_shift = 0
        else:
            # What is the incremental shift between jobs
            self.job_time_shift = (self.curr_seg_length - self.data_length) / \
                                   float(self.num_jobs - 1)

    def pick_tile_size(self, seg_size, data_lengths, valid_chunks, valid_lengths):
        """ Choose job tiles size based on science segment length """

        if len(valid_lengths) == 1:
            return data_lengths[0], valid_chunks[0], valid_lengths[0]
        else:
            # Pick the tile size that is closest to 1/3 of the science segment
            target_size = seg_size / 3
            pick, pick_diff = 0, abs(valid_lengths[0] - target_size)
            for i, size in enumerate(valid_lengths):
                if abs(size - target_size) < pick_diff:
                    pick, pick_diff  = i, abs(size - target_size)
            return data_lengths[pick], valid_chunks[pick], valid_lengths[pick]

    def get_valid_times_for_job(self, num_job, allow_overlap=True):
        """ Get the times for which this job is valid. """
        # small factor of 0.0001 to avoid float round offs causing us to
        # miss a second at end of segments.
        shift_dur = self.curr_seg[0] + int(self.job_time_shift * num_job\
                                           + 0.0001)
        job_valid_seg = self.valid_chunk.shift(shift_dur)
        # If we need to recalculate the valid times to avoid overlap
        if not allow_overlap:
            data_per_job = (self.curr_seg_length - self.data_loss) / \
                           float(self.num_jobs)
            lower_boundary = num_job*data_per_job + \
                                 self.valid_chunk[0] + self.curr_seg[0]
            upper_boundary = data_per_job + lower_boundary
            # NOTE: Convert to int after calculating both boundaries
            # small factor of 0.0001 to avoid float round offs causing us to
            # miss a second at end of segments.
            lower_boundary = int(lower_boundary)
            upper_boundary = int(upper_boundary + 0.0001)
            if lower_boundary < job_valid_seg[0] or \
                    upper_boundary > job_valid_seg[1]:
                err_msg = ("Workflow is attempting to generate output "
                          "from a job at times where it is not valid.")
                raise ValueError(err_msg)
            job_valid_seg = segments.segment([lower_boundary,
                                              upper_boundary])
        return job_valid_seg

    def get_data_times_for_job(self, num_job):
        """ Get the data that this job will read in. """
        # small factor of 0.0001 to avoid float round offs causing us to
        # miss a second at end of segments.
        shift_dur = self.curr_seg[0] + int(self.job_time_shift * num_job\
                                           + 0.0001)
        job_data_seg = self.data_chunk.shift(shift_dur)
        # Sanity check that all data is used
        if num_job == 0:
            if job_data_seg[0] != self.curr_seg[0]:
                err= "Job is not using data from the start of the "
                err += "science segment. It should be using all data."
                raise ValueError(err)
        if num_job == (self.num_jobs - 1):
            if job_data_seg[1] != self.curr_seg[1]:
                err = "Job is not using data from the end of the "
                err += "science segment. It should be using all data."
                raise ValueError(err)

        if hasattr(self.exe_class, 'zero_pad_data_extend'):
            job_data_seg = self.exe_class.zero_pad_data_extend(job_data_seg,
                                                                 self.curr_seg)

        return job_data_seg


class PyCBCInspiralExecutable(Executable):
    """ The class used to create jobs for pycbc_inspiral Executable. """

    current_retention_level = Executable.ALL_TRIGGERS
    time_dependent_options = ['--channel-name']

    def __init__(self, cp, exe_name, ifo=None, out_dir=None,
                 injection_file=None, tags=None, reuse_executable=False):
        if tags is None:
            tags = []
        super().__init__(cp, exe_name, ifo, out_dir, tags=tags,
                         reuse_executable=reuse_executable,
                         set_submit_subdir=False)
        self.cp = cp
        self.injection_file = injection_file
        self.ext = '.hdf'

        self.num_threads = 1
        if self.get_opt('processing-scheme') is not None:
            stxt = self.get_opt('processing-scheme')
            if len(stxt.split(':')) > 1:
                self.num_threads = stxt.split(':')[1]

    def create_node(self, data_seg, valid_seg, parent=None, df_parents=None,
                    tags=None):
        if tags is None:
            tags = []
        node = Node(self, valid_seg=valid_seg)
        if not self.has_opt('pad-data'):
            raise ValueError("The option pad-data is a required option of "
                             "%s. Please check the ini file." % self.name)
        pad_data = int(self.get_opt('pad-data'))

        # set remaining options flags
        node.add_opt('--gps-start-time',
                     int_gps_time_to_str(data_seg[0] + pad_data))
        node.add_opt('--gps-end-time',
                     int_gps_time_to_str(data_seg[1] - pad_data))
        node.add_opt('--trig-start-time', int_gps_time_to_str(valid_seg[0]))
        node.add_opt('--trig-end-time', int_gps_time_to_str(valid_seg[1]))

        if self.injection_file is not None:
            node.add_input_opt('--injection-file', self.injection_file)

        # set the input and output files
        fil = node.new_output_file_opt(
            valid_seg,
            self.ext,
            '--output',
            tags=tags,
            store_file=self.retain_files,
            use_tmp_subdirs=True
        )

        # For inspiral jobs we overrwrite the "relative.submit.dir"
        # attribute to avoid too many files in one sub-directory
        curr_rel_dir = fil.name.split('/')[0]
        node.add_profile('pegasus', 'relative.submit.dir',
                         self.pegasus_name + '_' + curr_rel_dir)

        # Must ensure this is not a LIGOGPS as JSON won't understand it
        data_seg = segments.segment([int(data_seg[0]), int(data_seg[1])])
        fil.add_metadata('data_seg', data_seg)
        node.add_input_opt('--bank-file', parent)
        if df_parents is not None:
            node.add_input_list_opt('--frame-files', df_parents)

        return node

    def get_valid_times(self):
        """ Determine possible dimensions of needed input and valid output
        """

        if self.cp.has_option('workflow-matchedfilter',
                              'min-analysis-segments'):
            min_analysis_segs = int(self.cp.get('workflow-matchedfilter',
                                                'min-analysis-segments'))
        else:
            min_analysis_segs = 0

        if self.cp.has_option('workflow-matchedfilter',
                              'max-analysis-segments'):
            max_analysis_segs = int(self.cp.get('workflow-matchedfilter',
                                                'max-analysis-segments'))
        else:
            # Choose ridiculously large default value
            max_analysis_segs = 1000

        if self.cp.has_option('workflow-matchedfilter', 'min-analysis-length'):
            min_analysis_length = int(self.cp.get('workflow-matchedfilter',
                                                  'min-analysis-length'))
        else:
            min_analysis_length = 0

        if self.cp.has_option('workflow-matchedfilter', 'max-analysis-length'):
            max_analysis_length = int(self.cp.get('workflow-matchedfilter',
                                                  'max-analysis-length'))
        else:
            # Choose a ridiculously large default value
            max_analysis_length = 100000

        segment_length = int(self.get_opt('segment-length'))
        pad_data = 0
        if self.has_opt('pad-data'):
            pad_data += int(self.get_opt('pad-data'))

        # NOTE: Currently the tapered data is ignored as it is short and
        #       will lie within the segment start/end pad. This means that
        #       the tapered data *will* be used for PSD estimation (but this
        #       effect should be small). It will also be in the data segments
        #       used for SNR generation (when in the middle of a data segment
        #       where zero-padding is not being used) but the templates should
        #       not be long enough to use this data assuming segment start/end
        #       pad take normal values. When using zero-padding this data will
        #       be used for SNR generation.

        #if self.has_opt('taper-data'):
        #    pad_data += int(self.get_opt( 'taper-data' ))
        if self.has_opt('allow-zero-padding'):
            self.zero_padding=True
        else:
            self.zero_padding=False

        start_pad = int(self.get_opt( 'segment-start-pad'))
        end_pad = int(self.get_opt('segment-end-pad'))

        seg_ranges = range(min_analysis_segs, max_analysis_segs + 1)
        data_lengths = []
        valid_regions = []
        for nsegs in seg_ranges:
            analysis_length = (segment_length - start_pad - end_pad) * nsegs
            if not self.zero_padding:
                data_length = analysis_length + pad_data * 2 \
                              + start_pad + end_pad
                start = pad_data + start_pad
                end = data_length - pad_data - end_pad
            else:
                data_length = analysis_length + pad_data * 2
                start = pad_data
                end = data_length - pad_data
            if data_length > max_analysis_length: continue
            if data_length < min_analysis_length: continue
            data_lengths += [data_length]
            valid_regions += [segments.segment(start, end)]
        # If min_analysis_length is given, ensure that it is added as an option
        # for job analysis length.
        if min_analysis_length:
            data_length = min_analysis_length
            if not self.zero_padding:
                start = pad_data + start_pad
                end = data_length - pad_data - end_pad
            else:
                start = pad_data
                end = data_length - pad_data
            if end > start:
                data_lengths += [data_length]
                valid_regions += [segments.segment(start, end)]
        return data_lengths, valid_regions

    def zero_pad_data_extend(self, job_data_seg, curr_seg):
        """When using zero padding, *all* data is analysable, but the setup
        functions must include the padding data where it is available so that
        we are not zero-padding in the middle of science segments. This
        function takes a job_data_seg, that is chosen for a particular node
        and extends it with segment-start-pad and segment-end-pad if that
        data is available.
        """
        if self.zero_padding is False:
            return job_data_seg
        else:
            start_pad = int(self.get_opt( 'segment-start-pad'))
            end_pad = int(self.get_opt('segment-end-pad'))
            new_data_start = max(curr_seg[0], job_data_seg[0] - start_pad)
            new_data_end = min(curr_seg[1], job_data_seg[1] + end_pad)
            new_data_seg = segments.segment([new_data_start, new_data_end])
            return new_data_seg

# FIXME: This is probably misnamed, this is really GRBInspiralExectuable.
#        There's nothing coherent here, it's just that data segment stuff is
#        very different between GRB and all-sky/all-time
class PyCBCMultiInspiralExecutable(Executable):
    """
    The class responsible for setting up jobs for the
    pycbc_multi_inspiral executable.
    """
    current_retention_level = Executable.ALL_TRIGGERS
    def __init__(self, cp, name, ifo=None, injection_file=None,
                 gate_files=None, out_dir=None, tags=None):
        if tags is None:
            tags = []
        super().__init__(cp, name, ifo, out_dir=out_dir, tags=tags)
        self.injection_file = injection_file
        self.data_seg = segments.segment(int(cp.get('workflow', 'start-time')),
                                         int(cp.get('workflow', 'end-time')))
        self.num_threads = 1

    def create_node(self, data_seg, valid_seg, parent=None, inj_file=None,
                    dfParents=None, bankVetoBank=None, ipn_file=None,
                    slide=None, tags=None):
        if tags is None:
            tags = []
        node = Node(self)

        if not dfParents:
            raise ValueError("%s must be supplied with frame or cache files"
                              % self.name)

        # If doing single IFO search, make sure slides are disabled
        if len(self.ifo_list) < 2 and \
                (node.get_opt('--do-short-slides') is not None or \
                 node.get_opt('--short-slide-offset') is not None):
            raise ValueError("Cannot run with time slides in a single IFO "
                             "configuration! Please edit your configuration "
                             "file accordingly.")

        # Set instuments
        node.add_opt("--instruments", " ".join(self.ifo_list))

        pad_data = self.get_opt('pad-data')
        if pad_data is None:
            raise ValueError("The option pad-data is a required option of "
                             "%s. Please check the ini file." % self.name)

        # Feed in bank_veto_bank.xml, if given
        if self.cp.has_option('workflow-inspiral', 'bank-veto-bank-file'):
            node.add_input_opt('--bank-veto-bank-file', bankVetoBank)
        # Set time options
        node.add_opt('--gps-start-time', data_seg[0] + int(pad_data))
        node.add_opt('--gps-end-time', data_seg[1] - int(pad_data))
        node.add_opt('--trig-start-time', valid_seg[0])
        node.add_opt('--trig-end-time', valid_seg[1])
        node.add_opt('--trigger-time', self.cp.get('workflow', 'trigger-time'))

        # Set the input and output files
        node.new_output_file_opt(data_seg, '.hdf', '--output',
                                 tags=tags, store_file=self.retain_files)
        node.add_input_opt('--bank-file', parent, )

        if dfParents is not None:
            frame_arg = '--frame-files'
            for frame_file in dfParents:
                frame_arg += ' ' + ':'.join([frame_file.ifo, frame_file.name])
                node.add_input(frame_file)
            node.add_arg(frame_arg)

        if ipn_file is not None:
            node.add_input_opt('--sky-positions-file', ipn_file)

        if inj_file is not None:
            if self.get_opt('--do-short-slides') is not None or \
                    self.get_opt('--short-slide-offset') is not None:
                raise ValueError("Cannot run with short slides in an "
                                 "injection job. Please edit your "
                                 "configuration file accordingly.")
            node.add_input_opt('--injection-file', inj_file)

        if slide is not None:
            for ifo in self.ifo_list:
                node.add_opt('--%s-slide-segment' % ifo.lower(), slide[ifo])

        # Channels
        channel_names = {}
        for ifo in self.ifo_list:
            channel_names[ifo] = self.cp.get_opt_tags(
                               "workflow", "%s-channel-name" % ifo.lower(), "")
        channel_names_str = \
            " ".join([val for key, val in channel_names.items()])
        node.add_opt("--channel-name", channel_names_str)

        return node

    def get_valid_times(self):
        pad_data = int(self.get_opt('pad-data'))
        if self.has_opt("segment-start-pad"):
            pad_data = int(self.get_opt("pad-data"))
            start_pad = int(self.get_opt("segment-start-pad"))
            end_pad = int(self.get_opt("segment-end-pad"))
            valid_start = self.data_seg[0] + pad_data + start_pad
            valid_end = self.data_seg[1] - pad_data - end_pad
        elif self.has_opt('analyse-segment-end'):
            safety = 1
            deadtime = int(self.get_opt('segment-length')) / 2
            spec_len = int(self.get_opt('inverse-spec-length')) / 2
            valid_start = (self.data_seg[0] + deadtime - spec_len + pad_data -
                           safety)
            valid_end = self.data_seg[1] - spec_len - pad_data - safety
        else:
            overlap = int(self.get_opt('segment-length')) / 4
            valid_start = self.data_seg[0] + overlap + pad_data
            valid_end = self.data_seg[1] - overlap - pad_data

        return self.data_seg, segments.segment(valid_start, valid_end)


class PyCBCTmpltbankExecutable(Executable):
    """ The class used to create jobs for pycbc_geom_nonspin_bank Executable and
    any other Executables using the same command line option groups.
    """

    current_retention_level = Executable.MERGED_TRIGGERS
    def __init__(self, cp, exe_name, ifo=None, out_dir=None,
                 tags=None, write_psd=False, psd_files=None):
        if tags is None:
            tags = []
        super().__init__(cp, exe_name, ifo, out_dir, tags=tags)
        self.cp = cp
        self.write_psd = write_psd
        self.psd_files = psd_files

    def create_node(self, data_seg, valid_seg, parent=None, df_parents=None, tags=None):
        if tags is None:
            tags = []
        node = Node(self)

        if not df_parents:
            raise ValueError("%s must be supplied with data file(s)"
                              % self.name)

        pad_data = int(self.get_opt('pad-data'))
        if pad_data is None:
            raise ValueError("The option pad-data is a required option of "
                             "%s. Please check the ini file." % self.name)

        # set the remaining option flags
        node.add_opt('--gps-start-time',
                     int_gps_time_to_str(data_seg[0] + pad_data))
        node.add_opt('--gps-end-time',
                     int_gps_time_to_str(data_seg[1] - pad_data))

        # set the input and output files
        # Add the PSD file if needed
        if self.write_psd:
            node.new_output_file_opt(valid_seg, '.txt', '--psd-output',
                                     tags=tags+['PSD_FILE'], store_file=self.retain_files)
        node.new_output_file_opt(valid_seg, '.xml.gz', '--output-file',
                                 tags=tags, store_file=self.retain_files)
        node.add_input_list_opt('--frame-files', df_parents)
        return node

    def create_nodata_node(self, valid_seg, tags=None):
        """ A simplified version of create_node that creates a node that does
        not need to read in data.

        Parameters
        -----------
        valid_seg : ligo.segments.segment
            The segment over which to declare the node valid. Usually this
            would be the duration of the analysis.

        Returns
        --------
        node : pycbc.workflow.core.Node
            The instance corresponding to the created node.
        """
        if tags is None:
            tags = []
        node = Node(self)

        # Set the output file
        # Add the PSD file if needed
        if self.write_psd:
            node.new_output_file_opt(valid_seg, '.txt', '--psd-output',
                                     tags=tags+['PSD_FILE'],
                                     store_file=self.retain_files)

        node.new_output_file_opt(valid_seg, '.xml.gz', '--output-file',
                                 store_file=self.retain_files)

        if self.psd_files is not None:
            should_add = False

            # If any of the ifos for this job are in the set
            # of ifos for which a static psd was provided.
            for ifo in self.ifo_list:
                for psd_file in self.psd_files:
                    if ifo in psd_file.ifo_list:
                        should_add = True

            if should_add:
                node.add_input_opt('--psd-file', psd_file)

        return node

    def get_valid_times(self):
        pad_data = int(self.get_opt( 'pad-data'))
        analysis_length = int(self.cp.get('workflow-tmpltbank',
                                          'analysis-length'))
        data_length = analysis_length + pad_data * 2
        start = pad_data
        end = data_length - pad_data
        return [data_length], [segments.segment(start, end)]


class LigolwAddExecutable(Executable):
    """ The class used to create nodes for the ligolw_add Executable. """

    current_retention_level = Executable.INTERMEDIATE_PRODUCT

    def create_node(self, jobSegment, input_files, output=None,
                    use_tmp_subdirs=True, tags=None):
        if tags is None:
            tags = []
        node = Node(self)

        # Very few options to ligolw_add, all input files are given as a long
        # argument list. If this becomes unwieldy we could dump all these files
        # to a cache file and read that in. ALL INPUT FILES MUST BE LISTED AS
        # INPUTS (with .add_input_opt_file) IF THIS IS DONE THOUGH!
        for fil in input_files:
            node.add_input_arg(fil)

        if output:
            node.add_output_opt('--output', output)
        else:
            node.new_output_file_opt(jobSegment, '.xml.gz', '--output',
                                    tags=tags, store_file=self.retain_files,
                                    use_tmp_subdirs=use_tmp_subdirs)
        return node


class PycbcSplitInspinjExecutable(Executable):
    """
    The class responsible for running the pycbc_split_inspinj executable
    """
    current_retention_level = Executable.INTERMEDIATE_PRODUCT

    def __init__(self, cp, exe_name, num_splits, ifo=None, out_dir=None):
        super().__init__(cp, exe_name, ifo, out_dir, tags=[])
        self.num_splits = int(num_splits)

    def create_node(self, parent, tags=None):
        if tags is None:
            tags = []
        node = Node(self)

        node.add_input_opt('--input-file', parent)

        if parent.name.endswith("gz"):
            ext = ".xml.gz"
        else:
            ext = ".xml"

        out_files = FileList([])
        for i in range(self.num_splits):
            curr_tag = 'split%d' % i
            curr_tags = parent.tags + [curr_tag]
            job_tag = parent.description + "_" + self.name.upper()
            out_file = File(parent.ifo_list, job_tag, parent.segment,
                            extension=ext, directory=self.out_dir,
                            tags=curr_tags, store_file=self.retain_files)
            out_files.append(out_file)

        node.add_output_list_opt('--output-files', out_files)
        return node


class LalappsInspinjExecutable(Executable):
    """
    The class used to create jobs for the lalapps_inspinj Executable.
    """
    current_retention_level = Executable.FINAL_RESULT
    extension = '.xml'
    def create_node(self, segment, exttrig_file=None, tags=None):
        if tags is None:
            tags = []
        node = Node(self)

        curr_tags = self.tags + tags
        # This allows the desired number of injections to be given explicitly
        # in the config file. Used for coh_PTF as segment length is unknown
        # before run time.
        if self.get_opt('write-compress') is not None:
            self.extension = '.xml.gz'

        # Check if these injections are using trigger information to choose
        # sky positions for the simulated signals
        if (self.get_opt('l-distr') == 'exttrig' and exttrig_file is not None \
                and 'trigger' in exttrig_file.description):
            # Use an XML file containing trigger information
            triggered = True
            node.add_input_opt('--exttrig-file', exttrig_file)
        elif (self.get_opt('l-distr') == 'ipn' and exttrig_file is not None \
                and 'IPN' in exttrig_file.description):
            # Use an IPN sky points file
            triggered = True
            node.add_input_opt('--ipn-file', exttrig_file)
        elif (self.get_opt('l-distr') != 'exttrig') \
                and (self.get_opt('l-distr') != 'ipn' and not \
                     self.has_opt('ipn-file')):
            # Use no trigger information for generating injections
            triggered = False
        else:
            err_msg = "The argument 'l-distr' passed to the "
            err_msg += "%s job has the value " % self.tagged_name
            err_msg += "'%s' but you have not " % self.get_opt('l-distr')
            err_msg += "provided the corresponding ExtTrig or IPN file. "
            err_msg += "Please check your configuration files and try again."
            raise ValueError(err_msg)

        if triggered:
            num_injs = int(self.cp.get_opt_tags('workflow-injections',
                                                'num-injs', curr_tags))
            inj_tspace = float(segment[1] - segment[0]) / num_injs
            node.add_opt('--time-interval', inj_tspace)
            node.add_opt('--time-step', inj_tspace)

        node.new_output_file_opt(segment, self.extension, '--output',
                                 store_file=self.retain_files)

        node.add_opt('--gps-start-time', int_gps_time_to_str(segment[0]))
        node.add_opt('--gps-end-time', int_gps_time_to_str(segment[1]))
        return node


class PycbcDarkVsBrightInjectionsExecutable(Executable):
    """
    The clase used to create jobs for the pycbc_dark_vs_bright_injections Executable.
    """
    current_retention_level = Executable.FINAL_RESULT

    def create_node(self, parent, segment, tags=None):
        if tags is None:
            tags = []
        node = Node(self)
        if not parent:
            raise ValueError("Must provide an input file.")

        node = Node(self)
        # Standard injection file produced by lalapps_inspinj
        # becomes the input here
        node.add_input_opt('-i', parent)
        if self.has_opt('write-compress'):
            ext = '.xml.gz'
        else:
            ext = '.xml'
        # The output are two files:
        # 1) the list of potentially EM bright injections
        tag=['POTENTIALLY_BRIGHT']
        node.new_output_file_opt(segment, ext, '--output-bright',
                                 store_file=self.retain_files, tags=tags+tag)
        # 2) the list of EM dim injections
        tag=['DIM_ONLY']
        node.new_output_file_opt(segment,
                                 ext, '--output-dim',
                                 store_file=self.retain_files, tags=tags+tag)
        return node

class LigolwCBCJitterSkylocExecutable(Executable):
    """
    The class used to create jobs for the ligolw_cbc_skyloc_jitter executable.
    """
    current_retention_level = Executable.MERGED_TRIGGERS

    def create_node(self, parent, segment, tags=None):
        if tags is None:
            tags = []
        if not parent:
            raise ValueError("Must provide an input file.")

        node = Node(self)
        node.add_input_opt('--input-file', parent)
        output_file = File(parent.ifo_list, self.name,
                           segment, extension='.xml', store_file=True,
                           directory=self.out_dir, tags=tags)
        node.add_output_opt('--output-file', output_file)

        return node


class LigolwCBCAlignTotalSpinExecutable(Executable):
    """
    The class used to create jobs for the ligolw_cbc_skyloc_jitter executable.
    """
    current_retention_level = Executable.MERGED_TRIGGERS

    def create_node(self, parent, segment, tags=None):
        if tags is None:
            tags = []
        if not parent:
            raise ValueError("Must provide an input file.")

        node = Node(self)
        output_file = File(parent.ifo_list, self.name, segment,
                           extension='.xml', store_file=self.retain_files,
                           directory=self.out_dir, tags=tags)
        node.add_output_opt('--output-file', output_file)
        node.add_input_arg(parent)
        return node


class PycbcSplitBankExecutable(Executable):
    """ The class responsible for creating jobs for pycbc_hdf5_splitbank. """

    extension = '.hdf'
    current_retention_level = Executable.ALL_TRIGGERS
    def __init__(self, cp, exe_name, num_banks,
                 ifo=None, out_dir=None):
        super().__init__(cp, exe_name, ifo, out_dir, tags=[])
        self.num_banks = int(num_banks)

    def create_node(self, bank, tags=None):
        """
        Set up a CondorDagmanNode class to run splitbank code

        Parameters
        ----------
        bank : pycbc.workflow.core.File
            The File containing the template bank to be split

        Returns
        --------
        node : pycbc.workflow.core.Node
            The node to run the job
        """
        if tags is None:
            tags = []
        node = Node(self)
        node.add_input_opt('--bank-file', bank)

        # Get the output (taken from inspiral.py)
        out_files = FileList([])
        for i in range( 0, self.num_banks):
            curr_tag = 'bank%d' %(i)
            # FIXME: What should the tags actually be? The job.tags values are
            #        currently ignored.
            curr_tags = bank.tags + [curr_tag] + tags
            job_tag = bank.description + "_" + self.name.upper()
            out_file = File(bank.ifo_list, job_tag, bank.segment,
                            extension=self.extension, directory=self.out_dir,
                            tags=curr_tags, store_file=self.retain_files)
            out_files.append(out_file)
        node.add_output_list_opt('--output-filenames', out_files)
        return node


class PycbcSplitBankXmlExecutable(PycbcSplitBankExecutable):
    """ Subclass resonsible for creating jobs for pycbc_splitbank. """

    extension='.xml.gz'


class PycbcConditionStrainExecutable(Executable):
    """ The class responsible for creating jobs for pycbc_condition_strain. """

    current_retention_level = Executable.ALL_TRIGGERS

    def create_node(self, input_files, tags=None):
        if tags is None:
            tags = []
        node = Node(self)
        start_time = self.cp.get("workflow", "start-time")
        end_time = self.cp.get("workflow", "end-time")
        node.add_opt('--gps-start-time', start_time)
        node.add_opt('--gps-end-time', end_time)
        node.add_input_list_opt('--frame-files', input_files)

        out_file = File(self.ifo, "gated",
                        segments.segment(int(start_time), int(end_time)),
                        directory=self.out_dir, store_file=self.retain_files,
                        extension=input_files[0].name.split('.', 1)[-1],
                        tags=tags)
        node.add_output_opt('--output-strain-file', out_file)

        out_gates_file = File(self.ifo, "output_gates",
                              segments.segment(int(start_time), int(end_time)),
                              directory=self.out_dir, extension='txt',
                              store_file=self.retain_files, tags=tags)
        node.add_output_opt('--output-gates-file', out_gates_file)

        return node, out_file


class PycbcCreateInjectionsExecutable(Executable):
    """ The class responsible for creating jobs
    for ``pycbc_create_injections``.
    """

    current_retention_level = Executable.ALL_TRIGGERS
    extension = '.hdf'

    def create_node(self, config_file=None, seed=None, tags=None):
        """ Set up a CondorDagmanNode class to run ``pycbc_create_injections``.

        Parameters
        ----------
        config_file : pycbc.workflow.core.File
            A ``pycbc.workflow.core.File`` for inference configuration file
            to be used with ``--config-files`` option.
        seed : int
            Seed to use for generating injections.
        tags : list
            A list of tags to include in filenames.

        Returns
        --------
        node : pycbc.workflow.core.Node
            The node to run the job.
        """

        # default for tags is empty list
        tags = [] if tags is None else tags

        # get analysis start and end time
        start_time = self.cp.get("workflow", "start-time")
        end_time = self.cp.get("workflow", "end-time")
        analysis_time = segments.segment(int(start_time), int(end_time))

        # make node for running executable
        node = Node(self)
        if config_file is not None:
            node.add_input_opt("--config-files", config_file)
        if seed:
            node.add_opt("--seed", seed)
        injection_file = node.new_output_file_opt(analysis_time,
                                                  self.extension,
                                                  "--output-file",
                                                  tags=tags)

        return node, injection_file


class PycbcInferenceExecutable(Executable):
    """ The class responsible for creating jobs for ``pycbc_inference``.
    """

    current_retention_level = Executable.ALL_TRIGGERS

    def create_node(self, config_file, seed=None, tags=None,
                    analysis_time=None):
        """ Set up a pegasus.Node instance to run ``pycbc_inference``.

        Parameters
        ----------
        config_file : pycbc.workflow.core.File
            A ``pycbc.workflow.core.File`` for inference configuration file
            to be used with ``--config-files`` option.
        seed : int
            An ``int`` to be used with ``--seed`` option.
        tags : list
            A list of tags to include in filenames.

        Returns
        --------
        node : pycbc.workflow.core.Node
            The node to run the job.
        """
        # default for tags is empty list
        tags = [] if tags is None else tags
        # if analysis time not provided, try to get it from the config file
        if analysis_time is None:
            start_time = self.cp.get("workflow", "start-time")
            end_time = self.cp.get("workflow", "end-time")
            analysis_time = segments.segment(int(start_time), int(end_time))
        # make node for running executable
        node = Node(self)
        node.add_input_opt("--config-file", config_file)
        if seed is not None:
            node.add_opt("--seed", seed)
        inference_file = node.new_output_file_opt(analysis_time,
                                                  ".hdf", "--output-file",
                                                  tags=tags)
        if self.cp.has_option("pegasus_profile-inference",
                              "condor|+CheckpointSig"):
            err_msg = "This is not yet supported/tested with pegasus 5. "
            err_msg += "Please reimplement this (with unittest :-) )."
            raise ValueError(err_msg)
            #ckpt_file_name = "{}.checkpoint".format(inference_file.name)
            #ckpt_file = dax.File(ckpt_file_name)
            # DO NOT call pegasus API stuff outside of
            # pegasus_workflow.py.
            #node._dax_node.uses(ckpt_file, link=dax.Link.OUTPUT,
            #                    register=False, transfer=False)

        return node, inference_file


<<<<<<< HEAD
class PycbcGrbTrigCombinerExecutable(Executable):
    """ The class responsible for creating jobs
    for ''pycbc_grb_trig_combiner''.
    """

    current_retention_level = Executable.ALL_TRIGGERS

    def __init__(self, cp, name):
        super().__init__(cp=cp, name=name)
        self.trigger_name = cp.get('workflow', 'trigger-name')
        self.trig_start_time = cp.get('workflow', 'start-time')
        self.num_trials = int(cp.get('trig_combiner', 'num-trials'))

    def create_node(self, ifo_tag, seg_dir, segment, insp_files,
                    out_dir, tags=None):
        node = Node(self)
        node.add_opt('--verbose')
        node.add_opt("--ifo-tag", ifo_tag)
        node.add_opt("--grb-name", self.trigger_name)
        node.add_opt("--trig-start-time", self.trig_start_time)
        node.add_opt("--segment-dir", seg_dir)
        node.add_input_list_opt("--input-files", insp_files)
        node.add_opt("--user-tag", "PYGRB")
        node.add_opt("--num-trials", self.num_trials)
        # Prepare output file tag
        user_tag = "PYGRB_GRB{}".format(self.trigger_name)
        if tags:
            user_tag += "_{}".format(tags)
        # Add on/off source and off trial outputs
        output_files = FileList([])
        outfile_types = ['ALL_TIMES', 'OFFSOURCE', 'ONSOURCE']
        for i in range(self.num_trials):
            outfile_types.append("OFFTRIAL_{}".format(i+1))
        for out_type in outfile_types:
            out_name = "{}-{}_{}-{}-{}.h5".format(
                       ifo_tag, user_tag, out_type,
                       segment[0], segment[1]-segment[0])
            out_file = File(ifo_tag, 'trig_combiner', segment,
                            file_url=os.path.join(out_dir, out_name))
            node.add_output(out_file)
            output_files.append(out_file)

        return node, output_files


class PycbcGrbTrigClusterExecutable(Executable):
    """ The class responsible for creating jobs
    for ''pycbc_grb_trig_cluster''.
    """

    current_retention_level = Executable.ALL_TRIGGERS

    def __init__(self, cp, name):
        super().__init__(cp=cp, name=name)

    def create_node(self, in_file, out_dir):
        node = Node(self)
        node.add_input_opt("--trig-file", in_file)
        # Determine output file name
        ifotag, filetag, segment = filename_metadata(in_file.name)
        start, end = segment
        out_name = "{}-{}_CLUSTERED-{}-{}.h5".format(ifotag, filetag,
                                                     start, end-start)
        out_file = File(ifotag, 'trig_cluster', segment,
                        file_url=os.path.join(out_dir, out_name))
        node.add_output(out_file)

        return node, out_file
=======
class PycbcHDFSplitInjExecutable(Executable):
    """ The class responsible for creating jobs for ``pycbc_hdf_splitinj``.
    """
    current_retention_level = Executable.ALL_TRIGGERS
    
    def __init__(self, cp, exe_name, num_splits, ifo=None, out_dir=None):
        super().__init__(cp, exe_name, ifo, out_dir, tags=[])
        self.num_splits = int(num_splits)

    def create_node(self, parent, tags=None):
        if tags is None:
            tags = []
        
        node = Node(self)
        
        node.add_input_opt('--input-file', parent)
        
        out_files = FileList([])
        for i in range(self.num_splits):
            curr_tag = 'split%d' % i
            curr_tags = parent.tags + [curr_tag]
            job_tag = parent.description + "_" + self.name.upper()
            out_file = File(parent.ifo_list, job_tag, parent.segment,
                            extension='.hdf', directory=self.out_dir,
                            tags=curr_tags, store_file=self.retain_files)
            out_files.append(out_file)

        node.add_output_list_opt('--output-files', out_files)
        return node
>>>>>>> ae9216d3
<|MERGE_RESOLUTION|>--- conflicted
+++ resolved
@@ -1256,7 +1256,6 @@
         return node, inference_file
 
 
-<<<<<<< HEAD
 class PycbcGrbTrigCombinerExecutable(Executable):
     """ The class responsible for creating jobs
     for ''pycbc_grb_trig_combiner''.
@@ -1325,7 +1324,8 @@
         node.add_output(out_file)
 
         return node, out_file
-=======
+
+
 class PycbcHDFSplitInjExecutable(Executable):
     """ The class responsible for creating jobs for ``pycbc_hdf_splitinj``.
     """
@@ -1354,5 +1354,4 @@
             out_files.append(out_file)
 
         node.add_output_list_opt('--output-files', out_files)
-        return node
->>>>>>> ae9216d3
+        return node