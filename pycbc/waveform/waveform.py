--- conflicted
+++ resolved
@@ -26,7 +26,6 @@
 waveforms.
 """
 
-from dataclasses import asdict
 import os
 import lal, numpy, copy
 from pycbc.types import TimeSeries, FrequencySeries, zeros, Array
@@ -76,12 +75,10 @@
 
 def _check_lal_pars(p):
     """ Create a laldict object from the dictionary of waveform parameters
-
     Parameters
     ----------
     p: dictionary
         The dictionary of lalsimulation paramaters
-
     Returns
     -------
     laldict: LalDict
@@ -395,7 +392,6 @@
 def parse_mode_array(input_params):
     """Ensures mode_array argument in a dictionary of input parameters is
     a list of tuples of (l, m), where l and m are ints.
-
     Accepted formats for the ``mode_array`` argument is a list of tuples of
     ints (e.g., ``[(2, 2), (3, 3), (4, 4)]``), a space-separated string giving
     the modes (e.g., ``22 33 44``), or an array of ints or floats (e.g.,
@@ -496,14 +492,12 @@
 def get_fd_waveform_sequence(template=None, **kwds):
     """Return values of the waveform evaluated at the sequence of frequency
     points. The waveform generator doesn't include detector response.
-
     Parameters
     ----------
     template: object
         An object that has attached properties. This can be used to substitute
         for keyword arguments. A common example would be a row in an xml table.
     {params}
-
     Returns
     -------
     hplustilde: Array
@@ -530,25 +524,18 @@
 def get_fd_det_waveform_sequence(template=None, **kwds):
     """Return values of the waveform evaluated at the sequence of frequency
     points. The waveform generator includes detector response.
-
     Parameters
     ----------
     template: object
         An object that has attached properties. This can be used to substitute
         for keyword arguments. A common example would be a row in an xml table.
     {params}
-
     Returns
     -------
     dict
-<<<<<<< HEAD
-        The detector-frame waveform (with detector response) in frequency domain
-        evaluated at the frequency points. Keys are requested data channels.
-=======
         The detector-frame waveform (with detector response) in frequency
         domain evaluated at the frequency points. Keys are requested data
         channels.
->>>>>>> 33e62268
     """
     input_params = props(template, **kwds)
     input_params['delta_f'] = -1
@@ -573,14 +560,12 @@
 
 def get_td_waveform(template=None, **kwargs):
     """Return the plus and cross polarizations of a time domain waveform.
-
     Parameters
     ----------
     template: object
         An object that has attached properties. This can be used to subsitute
         for keyword arguments. A common example would be a row in an xml table.
     {params}
-
     Returns
     -------
     hplus: TimeSeries
@@ -607,14 +592,12 @@
 
 def get_fd_waveform(template=None, **kwargs):
     """Return a frequency domain gravitational waveform.
-
     Parameters
     ----------
     template: object
         An object that has attached properties. This can be used to substitute
         for keyword arguments. A common example would be a row in an xml table.
     {params}
-
     Returns
     -------
     hplustilde: FrequencySeries
@@ -656,16 +639,13 @@
 
 def get_fd_waveform_from_td(**params):
     """ Return time domain version of fourier domain approximant.
-
     This returns a frequency domain version of a fourier domain approximant,
     with padding and tapering at the start of the waveform.
-
     Parameters
     ----------
     params: dict
         The parameters defining the waveform to generator.
         See `get_td_waveform`.
-
     Returns
     -------
     hp: pycbc.types.FrequencySeries
@@ -722,10 +702,8 @@
 
 def get_td_waveform_from_fd(rwrap=0.2, **params):
     """ Return time domain version of fourier domain approximant.
-
     This returns a time domain version of a fourier domain approximant, with
     padding and tapering at the start of the waveform.
-
     Parameters
     ----------
     rwrap: float
@@ -735,7 +713,6 @@
     params: dict
         The parameters defining the waveform to generator.
         See `get_fd_waveform`.
-
     Returns
     -------
     hp: pycbc.types.TimeSeries
@@ -846,7 +823,6 @@
 def get_sgburst_waveform(template=None, **kwargs):
     """Return the plus and cross polarizations of a time domain
     sine-Gaussian burst waveform.
-
     Parameters
     ----------
     template: object
@@ -865,7 +841,6 @@
         The strain rss
     amplitude: float
         The strain amplitude
-
     Returns
     -------
     hplus: TimeSeries
