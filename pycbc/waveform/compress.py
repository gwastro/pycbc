--- conflicted
+++ resolved
@@ -259,16 +259,6 @@
         add_freq = sample_points[[minpt, minpt+1]].mean()
         addidx = int(round(add_freq/df))
         # ensure that only new points are added
-<<<<<<< HEAD
-        while addidx in sample_index:
-            addpt -= 1
-            try:
-                minpt = diffidx[addpt]
-            except IndexError:
-                raise ValueError("unable to compress to desired tolerance")
-            add_freq = sample_points[[minpt, minpt+1]].mean()
-            addidx = int(round(add_freq/df))
-=======
         if addidx in sample_index:
             diffidx = vecdiffs.argsort()
             addpt = -1
@@ -280,7 +270,6 @@
                     raise ValueError("unable to compress to desired tolerance")
                 add_freq = sample_points[[minpt, minpt+1]].mean()
                 addidx = int(round(add_freq/df))
->>>>>>> d86ea897
         new_index = numpy.zeros(sample_index.size+1, dtype=int)
         new_index[:minpt+1] = sample_index[:minpt+1]
         new_index[minpt+1] = addidx
@@ -613,23 +602,14 @@
     mismatch : {None, float}
         The mismatch between the decompressed waveform and the original
         waveform.
-<<<<<<< HEAD
     precision : {'double', str}
         The precision used to generate and store the compressed waveform
-        points. Options are 'double' or 'single'; default is 'double'.
-=======
-    precision : {None, str}
-        The precision used to generate and store the compressed waveform points.
->>>>>>> d86ea897
+        points. Options are 'double' or 'single'; default is 'double
     """
 
     def __init__(self, sample_points, amplitude, phase,
                  interpolation=None, tolerance=None, mismatch=None,
-<<<<<<< HEAD
                  precision='double', load_to_memory=True):
-=======
-                 precision=None, load_to_memory=True):
->>>>>>> d86ea897
         self._sample_points = sample_points
         self._amplitude = amplitude
         self._phase = phase
@@ -795,12 +775,8 @@
         fp[group].attrs['mismatch'] = self.mismatch
         fp[group].attrs['interpolation'] = self.interpolation
         fp[group].attrs['tolerance'] = self.tolerance
-<<<<<<< HEAD
         fp[group].attrs['precision'] = precision
-=======
-        fp[group].attrs['precision'] = self.precision
->>>>>>> d86ea897
-
+        
     @classmethod
     def from_hdf(cls, fp, template_hash, root=None, load_to_memory=True,
                  load_now=False):
