# Copyright (C) 2016  Collin Capano, Alex Nitz, Christopher Biwer
# This program is free software; you can redistribute it and/or modify it
# under the terms of the GNU General Public License as published by the
# Free Software Foundation; either version 3 of the License, or (at your
# option) any later version.
#
# This program is distributed in the hope that it will be useful, but
# WITHOUT ANY WARRANTY; without even the implied warranty of
# MERCHANTABILITY or FITNESS FOR A PARTICULAR PURPOSE.  See the GNU General
# Public License for more details.
#
# You should have received a copy of the GNU General Public License along
# with this program; if not, write to the Free Software Foundation, Inc.,
# 51 Franklin Street, Fifth Floor, Boston, MA  02110-1301, USA.


#
# =============================================================================
#
#                                   Preamble
#
# =============================================================================
#
"""
This modules provides classes for generating waveforms.
"""
import os
import logging

from . import waveform
from .waveform import (NoWaveformError, FailedWaveformError)
from . import ringdown
from pycbc import filter
from pycbc import transforms
from pycbc.types import TimeSeries
from pycbc.waveform import parameters
from pycbc.waveform.utils import apply_fd_time_shift, taper_timeseries, \
                                 ceilpow2
from pycbc.detector import Detector
from pycbc.pool import use_mpi
import lal as _lal
from pycbc import strain


#
#   Generator for CBC waveforms
#

# utility functions/class
failed_counter = 0

class BaseGenerator(object):
    """A wrapper class to call a waveform generator with a set of frozen
    parameters and a set of variable parameters. The frozen parameters and
    values, along with a list of variable parameter names, are set at
    initialization. This way, repeated calls can be made to the underlying
    generator by simply passing a list of values for the variable parameters
    to this class's generate function.

    Parameters
    ----------
    generator : function
        The function that is called for waveform generation.
    variable_args : {(), list}
        A tuple or list of strings giving the names and order of variable
        parameters that will be passed to the waveform generator when the
        generate function is called.
    record_failures : boolean
        Store output files containing the parameters of failed waveform
        generation. Default is False.
    \**frozen_params :
        These keyword arguments are the ones that will be frozen in the
        waveform generator. For a list of possible parameters, see
        pycbc.waveform.cbc_parameters.

    Attributes
    ----------
    generator : function
        The function that is called for waveform generation.
    variable_args : tuple
        The list of names of variable arguments.
    frozen_params : dict
        A dictionary of the frozen keyword arguments that are always passed
        to the waveform generator function.
    current_params : dict
        A dictionary of the frozen keyword arguments and variable arguments
        that were last passed to the waveform generator.

    Methods
    -------
    generate(variable_values)
        Generates a waveform using the variable arguments and the frozen
        arguments.
    """
    def __init__(self, generator, variable_args=(), record_failures=False,
                 **frozen_params):
        self.generator = generator
        self.variable_args = tuple(variable_args)
        self.frozen_params = frozen_params
        # we'll keep a dictionary of the current parameters for fast
        # generation
        self.current_params = frozen_params.copy()
        # keep a list of functions to call before waveform generation
        self._pregenerate_functions = []
        # we'll cache the last generated waveform here
        self._cache = {}

        # If we are under mpi, then failed waveform will be stored by
        # mpi rank to avoid file writing conflicts. We'll check for this
        # upfront
        self.record_failures = (record_failures or
                                ('PYCBC_RECORD_FAILED_WAVEFORMS' in os.environ))
        self.mpi_enabled, _, self.mpi_rank = use_mpi()

    @property
    def static_args(self):
        """Returns a dictionary of the static arguments."""
        return self.frozen_params

    def generate(self, **kwargs):
        """Generates a waveform from the keyword args. The current params
        are updated with the given kwargs, then the generator is called.
        """
        self.current_params.update(kwargs)
        return self._generate_from_current()

    def _add_pregenerate(self, func):
        """ Adds a function that will be called by the generator function
        before waveform generation.
        """
        self._pregenerate_functions.append(func)

    def _postgenerate(self, res):
        """Allows the waveform returned by the generator function to be
        manipulated before returning.
        """
        return res

    def _gdecorator(generate_func):
        """A decorator that allows for seemless pre/post manipulation of
        the waveform generator function.
        """
        def dostuff(self):
            for func in self._pregenerate_functions:
                self.current_params = func(self.current_params)
            res = generate_func(self) # pylint:disable=not-callable
            return self._postgenerate(res)
        return dostuff

    @_gdecorator
    def _generate_from_current(self):
        """Generates a waveform from the current parameters.
        """
        values_hash = frozenset(self.current_params[p]
                                for p in self.variable_args)
        try:
<<<<<<< HEAD
            return self._cache[values_hash]
        except KeyError:
            try:
                new_waveform = self.generator(**self.current_params)
                self._cache.clear()
                self._cache[values_hash] = new_waveform
                return new_waveform
            except RuntimeError as e:
                # we'll get a RuntimeError if lalsimulation failed to generate
                # the waveform for whatever reason
                strparams = ' | '.join([
                    '{}: {}'.format(p, str(val))
                    for p, val in self.current_params.items()])
                raise FailedWaveformError("Failed to generate waveform with "
                                          "parameters:\n{}\nError was: {}"
                                          .format(strparams, e))
=======
            return self.generator(**self.current_params)
        except RuntimeError as e:
            if self.record_failures:
                import h5py
                from pycbc.io.hdf import dump_state

                global failed_counter

                if self.mpi_enabled:
                    outname = 'failed/params_%s.hdf' % self.mpi_rank
                else:
                    outname = 'failed/params.hdf'

                if not os.path.exists('failed'):
                    os.makedirs('failed')

                with h5py.File(outname) as f:
                    dump_state(self.current_params, f,
                               dsetname=str(failed_counter))
                    failed_counter += 1

            # we'll get a RuntimeError if lalsimulation failed to generate
            # the waveform for whatever reason
            strparams = ' | '.join(['{}: {}'.format(p, str(val))
                                   for p, val in self.current_params.items()])
            raise FailedWaveformError("Failed to generate waveform with "
                                      "parameters:\n{}\nError was: {}"
                                      .format(strparams, e))
>>>>>>> 01e87c86


class BaseCBCGenerator(BaseGenerator):
    """Adds ability to convert from various derived parameters to parameters
    needed by the waveform generators.

    Attributes
    ----------
    possible_args : set
        The set of names of arguments that may be used in the `variable_args`
        or `frozen_params`.
    """
    possible_args = set(parameters.td_waveform_params +
                        parameters.fd_waveform_params +
                        ['taper'])
    def __init__(self, generator, variable_args=(), **frozen_params):
        super(BaseCBCGenerator, self).__init__(generator,
            variable_args=variable_args, **frozen_params)
        # decorate the generator function with a list of functions that convert
        # parameters to those used by the waveform generation interface
        all_args = set(list(self.frozen_params.keys()) +
                       list(self.variable_args))
        # compare a set of all args of the generator to the input parameters
        # of the functions that do conversions and adds to list of pregenerate
        # functions if it is needed
        params_used, cs = transforms.get_common_cbc_transforms(
                                       list(self.possible_args), variable_args)
        for c in cs:
            self._add_pregenerate(c)
        # check that there are no unused (non-calibration) parameters
        calib_args = set([a for a in self.variable_args if
                          a.startswith('calib_')])
        all_args = all_args - calib_args
        unused_args = all_args.difference(params_used) \
                              .difference(self.possible_args)
        if len(unused_args):
            logging.warning("WARNING: The following args are not being used "
                            "for waveform generation: %s",
                            ', '.join(unused_args))


class FDomainCBCGenerator(BaseCBCGenerator):
    """Generates frequency-domain CBC waveforms in the radiation frame.

    Uses `waveform.get_fd_waveform` as a generator function to create
    frequency- domain CBC waveforms in the radiation frame; i.e., with no
    detector response function applied. For more details, see `BaseGenerator`.

    Derived parameters not understood by `get_fd_waveform` may be used as
    variable args and/or frozen parameters, as long as they can be converted
    into parameters that `get_fd_waveform` can use. For example, `mchirp` and
    `eta` (currently, the only supported derived parameters) may be used as
    variable/frozen params; these are converted to `mass1` and `mass2` prior to
    calling the waveform generator function.

    Examples
    --------
    Initialize a generator:

    >>> from pycbc.waveform.generator import FDomainCBCGenerator
    >>> generator = FDomainCBCGenerator(variable_args=['mass1', 'mass2'], delta_f=1./32, f_lower=30., approximant='TaylorF2')

    Create a waveform with the variable arguments (in this case, mass1, mass2):

    >>> generator.generate(mass1=1.4, mass2=1.4)
        (<pycbc.types.frequencyseries.FrequencySeries at 0x1110c1450>,
         <pycbc.types.frequencyseries.FrequencySeries at 0x1110c1510>)

    Initialize a generator using mchirp, eta as the variable args, and generate
    a waveform:

    >>> generator = FDomainCBCGenerator(variable_args=['mchirp', 'eta'], delta_f=1./32, f_lower=30., approximant='TaylorF2')
    >>> generator.generate(mchirp=1.5, eta=0.25)
        (<pycbc.types.frequencyseries.FrequencySeries at 0x109a104d0>,
         <pycbc.types.frequencyseries.FrequencySeries at 0x109a10b50>)

    Note that the `current_params` contains the mchirp and eta values, along
    with the mass1 and mass2 they were converted to:

    >>> generator.current_params
        {'approximant': 'TaylorF2',
         'delta_f': 0.03125,
         'eta': 0.25,
         'f_lower': 30.0,
         'mass1': 1.7230475324955525,
         'mass2': 1.7230475324955525,
         'mchirp': 1.5}

    """
    def __init__(self, variable_args=(), **frozen_params):
        super(FDomainCBCGenerator, self).__init__(waveform.get_fd_waveform,
            variable_args=variable_args, **frozen_params)


class TDomainCBCGenerator(BaseCBCGenerator):
    """Create time domain CBC waveforms in the radiation frame.

    Uses waveform.get_td_waveform as a generator function to create time-
    domain CBC waveforms in the radiation frame; i.e., with no detector
    response function applied. For more details, see `BaseGenerator`.

    Derived parameters not understood by `get_td_waveform` may be used as
    variable args and/or frozen parameters, as long as they can be converted
    into parameters that `get_td_waveform` can use. For example, `mchirp` and
    `eta` (currently, the only supported derived parameters) may be used as
    variable/frozen params; these are converted to `mass1` and `mass2` prior to
    calling the waveform generator function.

    Examples
    --------
    Initialize a generator:

    >>> from pycbc.waveform.generator import TDomainCBCGenerator
    >>> generator = TDomainCBCGenerator(variable_args=['mass1', 'mass2'], delta_t=1./4096, f_lower=30., approximant='TaylorT4')

    Create a waveform with the variable arguments (in this case, mass1, mass2):

    >>> generator.generate(mass1=2., mass2=1.3)
        (<pycbc.types.timeseries.TimeSeries at 0x10e546710>,
         <pycbc.types.timeseries.TimeSeries at 0x115f37690>)

    Initialize a generator using mchirp, eta as the variable args, and generate
    a waveform:

    >>> generator = TDomainCBCGenerator(variable_args=['mchirp', 'eta'], delta_t=1./4096, f_lower=30., approximant='TaylorT4')
    >>> generator.generate(mchirp=1.75, eta=0.2)
        (<pycbc.types.timeseries.TimeSeries at 0x116ac6050>,
         <pycbc.types.timeseries.TimeSeries at 0x116ac6950>)

    """
    def __init__(self, variable_args=(), **frozen_params):
        super(TDomainCBCGenerator, self).__init__(waveform.get_td_waveform,
            variable_args=variable_args, **frozen_params)

    def _postgenerate(self, res):
        """Applies a taper if it is in current params.
        """
        hp, hc = res
        try:
            hp = taper_timeseries(hp, tapermethod=self.current_params['taper'])
            hc = taper_timeseries(hc, tapermethod=self.current_params['taper'])
        except KeyError:
            pass
        return hp, hc


class FDomainMassSpinRingdownGenerator(BaseGenerator):
    """Uses ringdown.get_fd_from_final_mass_spin as a generator function to
    create frequency-domain ringdown waveforms with higher modes in the
    radiation frame; i.e., with no detector response function applied.
    For more details, see BaseGenerator.

    Examples
    --------
    Initialize a generator:

    >>> from pycbc.waveform.generator import FDomainMassSpinRingdownGenerator
    >>> generator = FDomainMassSpinRingdownGenerator(variable_args=['final_mass',
                    'final_spin','amp220','amp210','phi220','phi210'], lmns=['221','211'],
                    delta_f=1./32, f_lower=30., f_final=500)

    Create a ringdown with the variable arguments:

    >>> generator.generate(final_mass=65., final_spin=0.7,
                           amp220=1e-21, amp210=1./10, phi220=0., phi210=0.)
        (<pycbc.types.frequencyseries.FrequencySeries at 0x51614d0>,
         <pycbc.types.frequencyseries.FrequencySeries at 0x5161550>)

    """
    def __init__(self, variable_args=(), **frozen_params):
        super(FDomainMassSpinRingdownGenerator, self).__init__(ringdown.get_fd_from_final_mass_spin,
            variable_args=variable_args, **frozen_params)

class FDomainFreqTauRingdownGenerator(BaseGenerator):
    """Uses ringdown.get_fd_from_freqtau as a generator function to
    create frequency-domain ringdown waveforms with higher modes in the
    radiation frame; i.e., with no detector response function applied.
    For more details, see BaseGenerator.

    Examples
    --------
    Initialize a generator:

    >>> from pycbc.waveform.generator import FDomainFreqTauRingdownGenerator
    >>> generator = FDomainFreqTauRingdownGenerator(variable_args=['f_220',
                    'tau_220','f_210','tau_210','amp220','amp210','phi220','phi210'],
                    lmns=['221','211'], delta_f=1./32, f_lower=30., f_final=500)

    Create a ringdown with the variable arguments:

    >>> generator.generate(f_220=317., tau_220=0.003, f_210=274., tau_210=0.003,
                           amp220=1e-21, amp210=1./10, phi220=0., phi210=0.)
        (<pycbc.types.frequencyseries.FrequencySeries at 0x51614d0>,
         <pycbc.types.frequencyseries.FrequencySeries at 0x5161550>)

    """
    def __init__(self, variable_args=(), **frozen_params):
        super(FDomainFreqTauRingdownGenerator, self).__init__(ringdown.get_fd_from_freqtau,
            variable_args=variable_args, **frozen_params)

class TDomainMassSpinRingdownGenerator(BaseGenerator):
    """Uses ringdown.get_td_from_final_mass_spin as a generator function to
    create time-domain ringdown waveforms with higher modes in the
    radiation frame; i.e., with no detector response function applied.
    For more details, see BaseGenerator.

    Examples
    --------
    Initialize a generator:

    >>> from pycbc.waveform.generator import TDomainMassSpinRingdownGenerator
    >>> generator = TDomainMassSpinRingdownGenerator(variable_args=['final_mass',
                    'final_spin','amp220','amp210','phi220','phi210'], lmns=['221','211'],
                    delta_t=1./2048)

    Create a ringdown with the variable arguments:

    >>> generator.generate(final_mass=65., final_spin=0.7,
                           amp220=1e-21, amp210=1./10, phi220=0., phi210=0.)
        (<pycbc.types.frequencyseries.FrequencySeries at 0x51614d0>,
         <pycbc.types.frequencyseries.FrequencySeries at 0x5161550>)

    """
    def __init__(self, variable_args=(), **frozen_params):
        super(TDomainMassSpinRingdownGenerator, self).__init__(ringdown.get_td_from_final_mass_spin,
            variable_args=variable_args, **frozen_params)

class TDomainFreqTauRingdownGenerator(BaseGenerator):
    """Uses ringdown.get_td_from_freqtau as a generator function to
    create time-domain ringdown waveforms with higher modes in the
    radiation frame; i.e., with no detector response function applied.
    For more details, see BaseGenerator.

    Examples
    --------
    Initialize a generator:

    >>> from pycbc.waveform.generator import FDomainFreqTauRingdownGenerator
    >>> generator = TDomainFreqTauRingdownGenerator(variable_args=['f_220',
                    'tau_220','f_210','tau_210','amp220','amp210','phi220','phi210'],
                    lmns=['221','211'], delta_t=1./2048)

    Create a ringdown with the variable arguments:

    >>> generator.generate(f_220=317., tau_220=0.003, f_210=274., tau_210=0.003,
                           amp220=1e-21, amp210=1./10, phi220=0., phi210=0.)
        (<pycbc.types.frequencyseries.FrequencySeries at 0x51614d0>,
         <pycbc.types.frequencyseries.FrequencySeries at 0x5161550>)

    """
    def __init__(self, variable_args=(), **frozen_params):
        super(TDomainFreqTauRingdownGenerator, self).__init__(ringdown.get_td_from_freqtau,
            variable_args=variable_args, **frozen_params)


class FDomainDetFrameTwoPolGenerator(object):
    """Generates frequency-domain waveform in a specific frame.

    Generates both polarizations of a waveform using the given radiation frame
    generator class, and applies the time shift. Detector response functions
    are not applied.

    Parameters
    ----------
    rFrameGeneratorClass : class
        The class to use for generating the waveform in the radiation frame,
        e.g., FDomainCBCGenerator. This should be the class, not an
        instance of the class (the class will be initialized with the
        appropriate arguments internally).
    detectors : {None, list of strings}
        The names of the detectors to use. If provided, all location parameters
        must be included in either the variable args or the frozen params. If
        None, the generate function will just return the plus polarization
        returned by the rFrameGeneratorClass shifted by any desired time shift.
    epoch : {float, lal.LIGOTimeGPS
        The epoch start time to set the waveform to. A time shift = tc - epoch is
        applied to waveforms before returning.
    variable_args : {(), list or tuple}
        A list or tuple of strings giving the names and order of parameters
        that will be passed to the generate function.
    \**frozen_params
        Keyword arguments setting the parameters that will not be changed from
        call-to-call of the generate function.

    Attributes
    ----------
    location_args : set(['tc', 'ra', 'dec'])
        The set of location parameters. These are not passed to the rFrame
        generator class; instead, they are used to apply the detector response
        function and/or shift the waveform in time. The parameters are:

          * tc: The GPS time of coalescence (should be geocentric time).
          * ra: Right ascension.
          * dec: declination

        All of these must be provided in either the variable args or the
        frozen params if detectors is not None. If detectors
        is None, tc may optionally be provided.

    Attributes
    ----------
    detectors : dict
        The dictionary of detectors that antenna patterns are calculated for
        on each call of generate. If no detectors were provided, will be
        ``{'RF': None}``, where "RF" means "radiation frame".
    detector_names : list
        The list of detector names. If no detectors were provided, then this
        will be ['RF'] for "radiation frame".
    epoch : lal.LIGOTimeGPS
        The GPS start time of the frequency series returned by the generate function.
        A time shift is applied to the waveform equal to tc-epoch. Update by using
        ``set_epoch``.
    current_params : dict
        A dictionary of name, value pairs of the arguments that were last
        used by the generate function.
    rframe_generator : instance of rFrameGeneratorClass
        The instance of the radiation-frame generator that is used for waveform
        generation. All parameters in current_params except for the
        location params are passed to this class's generate function.
    frozen_location_args : dict
        Any location parameters that were included in the frozen_params.
    variable_args : tuple
        The list of names of arguments that are passed to the generate
        function.

    """
    location_args = set(['tc', 'ra', 'dec'])

    def __init__(self, rFrameGeneratorClass, epoch, detectors=None,
                 variable_args=(), recalib=None, gates=None, **frozen_params):
        # initialize frozen & current parameters:
        self.current_params = frozen_params.copy()
        self._static_args = frozen_params.copy()
        # we'll separate out frozen location parameters from the frozen
        # parameters that are sent to the rframe generator
        self.frozen_location_args = {}
        loc_params = set(frozen_params.keys()) & self.location_args
        for param in loc_params:
            self.frozen_location_args[param] = frozen_params.pop(param)
        # set the order of the variable parameters
        self.variable_args = tuple(variable_args)
        # variables that are sent to the rFrame generator
        rframe_variables = list(set(self.variable_args) - self.location_args)
        # initialize the radiation frame generator
        self.rframe_generator = rFrameGeneratorClass(
            variable_args=rframe_variables, **frozen_params)
        self.set_epoch(epoch)
        # set calibration model
        self.recalib = recalib
        # if detectors are provided, convert to detector type; also ensure that
        # location variables are specified
        if detectors is not None:
            self.detectors = {det: Detector(det) for det in detectors}
            missing_args = [arg for arg in self.location_args if not
                (arg in self.current_params or arg in self.variable_args)]
            if any(missing_args):
                raise ValueError("detectors provided, but missing location "
                    "parameters %s. " %(', '.join(missing_args)) +
                    "These must be either in the frozen params or the "
                    "variable args.")
        else:
            self.detectors = {'RF': None}
        self.detector_names = sorted(self.detectors.keys())
        self.gates = gates

    def set_epoch(self, epoch):
        """Sets the epoch; epoch should be a float or a LIGOTimeGPS."""
        self._epoch = float(epoch)

    @property
    def static_args(self):
        """Returns a dictionary of the static arguments."""
        return self._static_args

    @property
    def epoch(self):
        return _lal.LIGOTimeGPS(self._epoch)

    def generate(self, **kwargs):
        """Generates a waveform polarizations and applies a time shift.

        Returns
        -------
        dict :
            Dictionary of ``detector names -> (hp, hc)``, where ``hp, hc`` are
            the plus and cross polarization, respectively.
        """
        self.current_params.update(kwargs)
        rfparams = {param: self.current_params[param]
            for param in kwargs if param not in self.location_args}
        hp, hc = self.rframe_generator.generate(**rfparams)
        if isinstance(hp, TimeSeries):
            df = self.current_params['delta_f']
            hp = hp.to_frequencyseries(delta_f=df)
            hc = hc.to_frequencyseries(delta_f=df)
            # time-domain waveforms will not be shifted so that the peak amp
            # happens at the end of the time series (as they are for f-domain),
            # so we add an additional shift to account for it
            tshift = 1./df - abs(hp._epoch)
        else:
            tshift = 0.
        hp._epoch = hc._epoch = self._epoch
        h = {}
        if self.detector_names != ['RF']:
            for detname, det in self.detectors.items():
                # apply the time shift
                tc = self.current_params['tc'] + \
                    det.time_delay_from_earth_center(self.current_params['ra'],
                         self.current_params['dec'], self.current_params['tc'])
                dethp = apply_fd_time_shift(hp, tc+tshift, copy=True)
                dethc = apply_fd_time_shift(hc, tc+tshift, copy=True)
                if self.recalib:
                    # recalibrate with given calibration model
                    dethp = self.recalib[detname].map_to_adjust(
                        dethp, **self.current_params)
                    dethc = self.recalib[detname].map_to_adjust(
                        dethc, **self.current_params)
                h[detname] = (dethp, dethc)
        else:
            # no detector response, just use the + polarization
            if 'tc' in self.current_params:
                hp = apply_fd_time_shift(hp, self.current_params['tc']+tshift,
                                         copy=False)
                hc = apply_fd_time_shift(hc, self.current_params['tc']+tshift,
                                         copy=False)
            h['RF'] = (hp, hc)
        if self.gates is not None:
            # resize all to nearest power of 2
            hps = {}
            hcs = {}
            for det in h:
                hp = h[det]
                hc = h[det]
                hp.resize(ceilpow2(len(hp)-1) + 1)
                hc.resize(ceilpow2(len(hc)-1) + 1)
                hps[det] = hp
                hcs[det] = hc
            hps = strain.apply_gates_to_fd(hps, self.gates)
            hcs = strain.apply_gates_to_fd(hps, self.gates)
            h = {det: (hps[det], hcs[det]) for det in h}
        return h


class FDomainDetFrameGenerator(object):
    """Generates frequency-domain waveform in a specific frame.

    Generates a waveform using the given radiation frame generator class,
    and applies the detector response function and appropriate time offset.

    Parameters
    ----------
    rFrameGeneratorClass : class
        The class to use for generating the waveform in the radiation frame,
        e.g., FDomainCBCGenerator. This should be the class, not an
        instance of the class (the class will be initialized with the
        appropriate arguments internally).
    detectors : {None, list of strings}
        The names of the detectors to use. If provided, all location parameters
        must be included in either the variable args or the frozen params. If
        None, the generate function will just return the plus polarization
        returned by the rFrameGeneratorClass shifted by any desired time shift.
    epoch : {float, lal.LIGOTimeGPS
        The epoch start time to set the waveform to. A time shift = tc - epoch is
        applied to waveforms before returning.
    variable_args : {(), list or tuple}
        A list or tuple of strings giving the names and order of parameters
        that will be passed to the generate function.
    \**frozen_params
        Keyword arguments setting the parameters that will not be changed from
        call-to-call of the generate function.

    Attributes
    ----------
    location_args : set(['tc', 'ra', 'dec', 'polarization'])
        The set of location parameters. These are not passed to the rFrame
        generator class; instead, they are used to apply the detector response
        function and/or shift the waveform in time. The parameters are:

          * tc: The GPS time of coalescence (should be geocentric time).
          * ra: Right ascension.
          * dec: declination
          * polarization: polarization.

        All of these must be provided in either the variable args or the
        frozen params if detectors is not None. If detectors
        is None, tc may optionally be provided.

    Attributes
    ----------
    detectors : dict
        The dictionary of detectors that antenna patterns are calculated for
        on each call of generate. If no detectors were provided, will be
        ``{'RF': None}``, where "RF" means "radiation frame".
    detector_names : list
        The list of detector names. If no detectors were provided, then this
        will be ['RF'] for "radiation frame".
    epoch : lal.LIGOTimeGPS
        The GPS start time of the frequency series returned by the generate function.
        A time shift is applied to the waveform equal to tc-epoch. Update by using
        ``set_epoch``.
    current_params : dict
        A dictionary of name, value pairs of the arguments that were last
        used by the generate function.
    rframe_generator : instance of rFrameGeneratorClass
        The instance of the radiation-frame generator that is used for waveform
        generation. All parameters in current_params except for the
        location params are passed to this class's generate function.
    frozen_location_args : dict
        Any location parameters that were included in the frozen_params.
    variable_args : tuple
        The list of names of arguments that are passed to the generate
        function.

    Examples
    --------
    Initialize a generator:

    >>> from pycbc.waveform.generator import FDomainDetFrameGenerator
    >>> generator = FDomainDetFrameGenerator(waveform.FDomainCBCGenerator, 0., variable_args=['mass1', 'mass2', 'spin1z', 'spin2z', 'tc', 'ra', 'dec', 'polarization'], detectors=['H1', 'L1'], delta_f=1./64, f_lower=20., approximant='SEOBNRv2_ROM_DoubleSpin')

    Generate a waveform:

    >>> generator.generate(mass1=38.6, mass2=29.3, spin1z=0.33, spin2z=-0.94, tc=2.43, ra=1.37, dec=-1.26, polarization=2.76)
    {'H1': <pycbc.types.frequencyseries.FrequencySeries at 0x116637350>,
     'L1': <pycbc.types.frequencyseries.FrequencySeries at 0x116637a50>}

    """
    location_args = set(['tc', 'ra', 'dec', 'polarization'])

    def __init__(self, rFrameGeneratorClass, epoch, detectors=None,
                 variable_args=(), recalib=None, gates=None, **frozen_params):
        # initialize frozen & current parameters:
        self.current_params = frozen_params.copy()
        self._static_args = frozen_params.copy()
        # we'll separate out frozen location parameters from the frozen
        # parameters that are sent to the rframe generator
        self.frozen_location_args = {}
        loc_params = set(frozen_params.keys()) & self.location_args
        for param in loc_params:
            self.frozen_location_args[param] = frozen_params.pop(param)
        # set the order of the variable parameters
        self.variable_args = tuple(variable_args)
        # variables that are sent to the rFrame generator
        rframe_variables = list(set(self.variable_args) - self.location_args)
        # initialize the radiation frame generator
        self.rframe_generator = rFrameGeneratorClass(
            variable_args=rframe_variables, **frozen_params)
        self.set_epoch(epoch)
        # set calibration model
        self.recalib = recalib
        # if detectors are provided, convert to detector type; also ensure that
        # location variables are specified
        if detectors is not None:
            self.detectors = {det: Detector(det) for det in detectors}
            missing_args = [arg for arg in self.location_args if not
                (arg in self.current_params or arg in self.variable_args)]
            if any(missing_args):
                raise ValueError("detectors provided, but missing location "
                    "parameters %s. " %(', '.join(missing_args)) +
                    "These must be either in the frozen params or the "
                    "variable args.")
        else:
            self.detectors = {'RF': None}
        self.detector_names = sorted(self.detectors.keys())
        self.gates = gates

    def set_epoch(self, epoch):
        """Sets the epoch; epoch should be a float or a LIGOTimeGPS."""
        self._epoch = float(epoch)

    @property
    def static_args(self):
        """Returns a dictionary of the static arguments."""
        return self._static_args

    @property
    def epoch(self):
        return _lal.LIGOTimeGPS(self._epoch)

    def generate(self, **kwargs):
        """Generates a waveform, applies a time shift and the detector response
        function from the given kwargs.
        """
        self.current_params.update(kwargs)
        rfparams = {param: self.current_params[param]
            for param in kwargs if param not in self.location_args}
        hp, hc = self.rframe_generator.generate(**rfparams)
        if isinstance(hp, TimeSeries):
            df = self.current_params['delta_f']
            hp = hp.to_frequencyseries(delta_f=df)
            hc = hc.to_frequencyseries(delta_f=df)
            # time-domain waveforms will not be shifted so that the peak amp
            # happens at the end of the time series (as they are for f-domain),
            # so we add an additional shift to account for it
            tshift = 1./df - abs(hp._epoch)
        else:
            tshift = 0.
        hp._epoch = hc._epoch = self._epoch
        h = {}
        if self.detector_names != ['RF']:
            for detname, det in self.detectors.items():
                # apply detector response function
                fp, fc = det.antenna_pattern(self.current_params['ra'],
                            self.current_params['dec'],
                            self.current_params['polarization'],
                            self.current_params['tc'])
                thish = fp*hp + fc*hc
                # apply the time shift
                tc = self.current_params['tc'] + \
                    det.time_delay_from_earth_center(self.current_params['ra'],
                         self.current_params['dec'], self.current_params['tc'])
                h[detname] = apply_fd_time_shift(thish, tc+tshift, copy=False)
                if self.recalib:
                    # recalibrate with given calibration model
                    h[detname] = \
                        self.recalib[detname].map_to_adjust(h[detname],
                            **self.current_params)
        else:
            # no detector response, just use the + polarization
            if 'tc' in self.current_params:
                hp = apply_fd_time_shift(hp, self.current_params['tc']+tshift,
                                         copy=False)
            h['RF'] = hp
        if self.gates is not None:
            # resize all to nearest power of 2
            for d in h.values():
                d.resize(ceilpow2(len(d)-1) + 1)
            h = strain.apply_gates_to_fd(h, self.gates)
        return h



def select_waveform_generator(approximant):
    """Returns the single-IFO generator for the approximant.

    Parameters
    ----------
    approximant : str
        Name of waveform approximant. Valid names can be found using
        ``pycbc.waveform`` methods.

    Returns
    -------
    generator : (PyCBC generator instance)
        A waveform generator object.

    Examples
    --------
    Get a list of available approximants:
    >>> from pycbc import waveform
    >>> waveform.fd_approximants()
    >>> waveform.td_approximants()
    >>> from pycbc.waveform import ringdown
    >>> ringdown.ringdown_fd_approximants.keys()

    Get generator object:
    >>> from pycbc.waveform.generator import select_waveform_generator
    >>> select_waveform_generator(waveform.fd_approximants()[0])
    """

    # check if frequency-domain CBC waveform
    if approximant in waveform.fd_approximants():
        return FDomainCBCGenerator

    # check if time-domain CBC waveform
    elif approximant in waveform.td_approximants():
        return TDomainCBCGenerator

    # check if frequency-domain ringdown waveform
    elif approximant in ringdown.ringdown_fd_approximants:
        if approximant == 'FdQNMfromFinalMassSpin':
            return FDomainMassSpinRingdownGenerator
        elif approximant == 'FdQNMfromFreqTau':
            return FDomainFreqTauRingdownGenerator

    elif approximant in ringdown.ringdown_td_approximants:
        if approximant == 'TdQNMfromFinalMassSpin':
            return TDomainMassSpinRingdownGenerator
        elif approximant == 'TdQNMfromFreqTau':
            return TDomainFreqTauRingdownGenerator

    # otherwise waveform approximant is not supported
    else:
        raise ValueError("%s is not a valid approximant." % approximant)<|MERGE_RESOLUTION|>--- conflicted
+++ resolved
@@ -154,7 +154,6 @@
         values_hash = frozenset(self.current_params[p]
                                 for p in self.variable_args)
         try:
-<<<<<<< HEAD
             return self._cache[values_hash]
         except KeyError:
             try:
@@ -163,44 +162,32 @@
                 self._cache[values_hash] = new_waveform
                 return new_waveform
             except RuntimeError as e:
+                if self.record_failures:
+                    import h5py
+                    from pycbc.io.hdf import dump_state
+
+                    global failed_counter
+
+                    if self.mpi_enabled:
+                        outname = 'failed/params_%s.hdf' % self.mpi_rank
+                    else:
+                        outname = 'failed/params.hdf'
+
+                    if not os.path.exists('failed'):
+                        os.makedirs('failed')
+
+                    with h5py.File(outname) as f:
+                        dump_state(self.current_params, f,
+                                   dsetname=str(failed_counter))
+                        failed_counter += 1
+
                 # we'll get a RuntimeError if lalsimulation failed to generate
                 # the waveform for whatever reason
-                strparams = ' | '.join([
-                    '{}: {}'.format(p, str(val))
-                    for p, val in self.current_params.items()])
+                strparams = ' | '.join(['{}: {}'.format(p, str(val))
+                                       for p, val in self.current_params.items()])
                 raise FailedWaveformError("Failed to generate waveform with "
                                           "parameters:\n{}\nError was: {}"
                                           .format(strparams, e))
-=======
-            return self.generator(**self.current_params)
-        except RuntimeError as e:
-            if self.record_failures:
-                import h5py
-                from pycbc.io.hdf import dump_state
-
-                global failed_counter
-
-                if self.mpi_enabled:
-                    outname = 'failed/params_%s.hdf' % self.mpi_rank
-                else:
-                    outname = 'failed/params.hdf'
-
-                if not os.path.exists('failed'):
-                    os.makedirs('failed')
-
-                with h5py.File(outname) as f:
-                    dump_state(self.current_params, f,
-                               dsetname=str(failed_counter))
-                    failed_counter += 1
-
-            # we'll get a RuntimeError if lalsimulation failed to generate
-            # the waveform for whatever reason
-            strparams = ' | '.join(['{}: {}'.format(p, str(val))
-                                   for p, val in self.current_params.items()])
-            raise FailedWaveformError("Failed to generate waveform with "
-                                      "parameters:\n{}\nError was: {}"
-                                      .format(strparams, e))
->>>>>>> 01e87c86
 
 
 class BaseCBCGenerator(BaseGenerator):
