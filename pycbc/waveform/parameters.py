--- conflicted
+++ resolved
@@ -26,7 +26,6 @@
 """
 
 from collections import OrderedDict
-from numpy import dtype
 try:
     from collections import UserList
 except ImportError:
@@ -555,11 +554,7 @@
 # after a waveform is generated. Distance, however, is a parameter used by
 # the waveform generators.
 location_params = ParameterList([tc, ra, dec, polarization,
-<<<<<<< HEAD
-                        eclipticlatitude, eclipticlongitude])
-=======
                                 eclipticlatitude, eclipticlongitude])
->>>>>>> 33e62268
 
 # parameters describing the orientation of a binary w.r.t. the radiation
 # frame. Note: we include distance here, as it is typically used for generating
