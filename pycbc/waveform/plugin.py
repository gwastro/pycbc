--- conflicted
+++ resolved
@@ -6,7 +6,6 @@
                         sequence=False, has_det_response=False,
                         force=False,):
     """ Make custom waveform available to pycbc
-
     Parameters
     ----------
     approximant : str
@@ -21,12 +20,8 @@
     has_det_response : bool, False
         Check if waveform generator has built-in detector response.
     """
-<<<<<<< HEAD
-    from pycbc.waveform.waveform import cpu_fd, cpu_td, fd_sequence, fd_det_sequence
-=======
     from pycbc.waveform.waveform import (cpu_fd, cpu_td, fd_sequence,
                                          fd_det_sequence)
->>>>>>> 33e62268
 
     used = RuntimeError("Can't load plugin waveform {}, the name is"
                         " already in use.".format(approximant))
@@ -37,11 +32,7 @@
         cpu_td[approximant] = function
     elif domain == 'frequency':
         if sequence:
-<<<<<<< HEAD
-            if has_det_response == False:
-=======
             if not has_det_response:
->>>>>>> 33e62268
                 if not force and (approximant in fd_sequence):
                     raise used
                 fd_sequence[approximant] = function
@@ -60,7 +51,6 @@
 
 def add_length_estimator(approximant, function):
     """ Add length estimator for an approximant
-
     Parameters
     ----------
     approximant : str
