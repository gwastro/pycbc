""" Utilities for handling waveform plugins
"""


def add_custom_waveform(approximant, function, domain,
                        sequence=False, has_det_response=False,
                        force=False,):
    """ Make custom waveform available to pycbc

    Parameters
    ----------
    approximant : str
        The name of the waveform
    function : function
        The function to generate the waveform
    domain : str
        Either 'frequency' or 'time' to indicate the domain of the waveform.
    sequence : bool, False
        Function evaluates waveform at only chosen points (instead of a
        equal-spaced grid).
    has_det_response : bool, False
        Check if waveform generator has built-in detector response.
    """
<<<<<<< HEAD
    from pycbc.waveform.waveform import cpu_fd, cpu_td, fd_sequence, \
    fd_sequence_no_response
=======
    from pycbc.waveform.waveform import cpu_fd, cpu_td, fd_sequence, fd_det_sequence
>>>>>>> 7344620d

    used = RuntimeError("Can't load plugin waveform {}, the name is"
                        " already in use.".format(approximant))

    if domain == 'time':
        if not force and (approximant in cpu_td):
            raise used
        cpu_td[approximant] = function
    elif domain == 'frequency':
        if sequence:
            if has_det_response == False:
                if not force and (approximant in fd_sequence):
                    raise used
                fd_sequence[approximant] = function
            else:
                if not force and (approximant in fd_det_sequence):
                    raise used
                fd_det_sequence[approximant] = function                
        else:
            if not force and (approximant in cpu_fd):
                raise used
            cpu_fd[approximant] = function
    else:
        raise ValueError("Invalid domain ({}), should be "
                         "'time' or 'frequency'".format(domain))


def add_length_estimator(approximant, function):
    """ Add length estimator for an approximant

    Parameters
    ----------
    approximant : str
        Name of approximant
    function : function
        A function which takes kwargs and returns the waveform length
    """
    from pycbc.waveform.waveform import _filter_time_lengths
    if approximant in _filter_time_lengths:
        raise RuntimeError("Can't load length estimator {}, the name is"
                           " already in use.".format(approximant))
    _filter_time_lengths[approximant] = function


def retrieve_waveform_plugins():
    """ Process external waveform plugins
    """
    import pkg_resources

    # Check for fd waveforms
    for plugin in pkg_resources.iter_entry_points('pycbc.waveform.fd'):
        add_custom_waveform(plugin.name, plugin.resolve(), 'frequency')

    # Check for fd sequence waveforms (no detector response)
    for plugin in pkg_resources.iter_entry_points('pycbc.waveform.fd_sequence'):
        add_custom_waveform(plugin.name, plugin.resolve(), 'frequency',
                            sequence=True)

    # Check for fd sequence waveforms (has detector response)
    for plugin in pkg_resources.iter_entry_points('pycbc.waveform.fd_det_sequence'):
        add_custom_waveform(plugin.name, plugin.resolve(), 'frequency',
                            sequence=True, has_det_response=True)

    # Check for td waveforms
    for plugin in pkg_resources.iter_entry_points('pycbc.waveform.td'):
        add_custom_waveform(plugin.name, plugin.resolve(), 'time')

    # Check for waveform length estimates
    for plugin in pkg_resources.iter_entry_points('pycbc.waveform.length'):
        add_length_estimator(plugin.name, plugin.resolve())<|MERGE_RESOLUTION|>--- conflicted
+++ resolved
@@ -21,12 +21,7 @@
     has_det_response : bool, False
         Check if waveform generator has built-in detector response.
     """
-<<<<<<< HEAD
-    from pycbc.waveform.waveform import cpu_fd, cpu_td, fd_sequence, \
-    fd_sequence_no_response
-=======
     from pycbc.waveform.waveform import cpu_fd, cpu_td, fd_sequence, fd_det_sequence
->>>>>>> 7344620d
 
     used = RuntimeError("Can't load plugin waveform {}, the name is"
                         " already in use.".format(approximant))
@@ -44,7 +39,7 @@
             else:
                 if not force and (approximant in fd_det_sequence):
                     raise used
-                fd_det_sequence[approximant] = function                
+                fd_det_sequence[approximant] = function
         else:
             if not force and (approximant in cpu_fd):
                 raise used
