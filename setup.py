--- conflicted
+++ resolved
@@ -69,11 +69,7 @@
                       'mpld3>=0.3',
                       'pyRXP>=2.1.0',
                       'pycbc-glue-obsolete==1.1.0',
-<<<<<<< HEAD
-                      'kombine>=0.8.1',
-=======
                       'kombine>=0.8.2',
->>>>>>> 00d18b32
                       'emcee>=2.2.0',
                       'corner>=2.0.1',
                       'requests>=1.2.1',
