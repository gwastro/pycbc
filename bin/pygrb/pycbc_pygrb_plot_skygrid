--- conflicted
+++ resolved
@@ -26,12 +26,9 @@
 import os
 import logging
 import numpy
-<<<<<<< HEAD
 import h5py
-=======
 from matplotlib import pyplot as plt
 from matplotlib import rc
->>>>>>> defabdd8
 import pycbc.version
 from pycbc import init_logging
 from pycbc.results import save_fig_with_metadata
