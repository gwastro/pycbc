--- conflicted
+++ resolved
@@ -94,18 +94,11 @@
 parser = ppu.pygrb_initialize_plot_parser(description=__doc__,
                                           version=__version__)
 parser.add_argument("-F", "--trig-file", action="store", required=True,
-<<<<<<< HEAD
                     help="Location of off-source trigger file.")
 parser.add_argument("--onsource-file", action="store",
-                    help="Location of on-source trigger file.")
-parser.add_argument("--background-output-file", required=True,
-=======
-                    default=None, help="Location of off-source trigger file.")
-parser.add_argument("--onsource-file", action="store", default=None,
                     help="Location of on-source trigger file (or a " +
                     "background trigger file to be treated as such).")
-parser.add_argument("--background-output-file", default=None, required=True,
->>>>>>> fef623ef
+parser.add_argument("--background-output-file", required=True,
                     help="Detection efficiency output file.")
 parser.add_argument("--onsource-output-file", required=True,
                     help="Exclusion distance output file.")
@@ -291,6 +284,7 @@
                                           time_veto_max_bestnr[slide_id]])
         #fap_test = sum(tot_off_snr > loud_on_bestnr)/total_trials
         loud_on_fap = num_trials_louder/total_trials
+
 else:
     tot_off_snr = np.array([])
     for slide_id in slide_dict:
