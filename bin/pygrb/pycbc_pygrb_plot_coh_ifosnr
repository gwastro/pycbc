#!/usr/bin/env python
#
# Copyright (C) 2019 Gino Contestabile, Francesco Pannarale
#
# This program is free software; you can redistribute it and/or modify it
# under the terms of the GNU General Public License as published by the
# Free Software Foundation; either version 3 of the License, or (at your
# option) any later version.
#
# This program is distributed in the hope that it will be useful, but
# WITHOUT ANY WARRANTY; without even the implied warranty of
# MERCHANTABILITY or FITNESS FOR A PARTICULAR PURPOSE.  See the GNU General
# Public License for more details.
#
# You should have received a copy of the GNU General Public License along
# with this program; if not, write to the Free Software Foundation, Inc.,
# 51 Franklin Street, Fifth Floor, Boston, MA  02110-1301, USA.


"""
Plot single IFO SNR vs coherent SNR for a PyGRB run.
"""

# =============================================================================
# Preamble
# =============================================================================
import sys
import os
import logging
import collections
import operator
from matplotlib import pyplot as plt
from matplotlib import rc
import numpy
import scipy
import h5py
import pycbc.version
from pycbc import init_logging
from pycbc.detector import Detector
from pycbc.results import save_fig_with_metadata
from pycbc.results import pygrb_postprocessing_utils as ppu
from pycbc.results import pygrb_plotting_utils as plu

plt.switch_backend('Agg')
rc('font', size=14)

__author__ = "Francesco Pannarale <francesco.pannarale@ligo.org>"
__version__ = pycbc.version.git_verbose_msg
__date__ = pycbc.version.date
__program__ = "pycbc_pygrb_plot_coh_ifosnr"


# =============================================================================
# Functions
# =============================================================================
# Function to load trigger data
def load_data(input_file, ifos, vetoes, opts, injections=False):
    """Load data from a trigger/injection file"""

    # Initialize the dictionary
    data = {}
    data['coherent'] = None
    data['single'] = dict((ifo, None) for ifo in ifos)
    data['f_resp_mean'] = dict((ifo, None) for ifo in ifos)
    data['sigma_mean'] = dict((ifo, None) for ifo in ifos)
    data['sigma_max'] = None
    data['sigma_min'] = None

    if input_file:
        if injections:
            logging.info("Loading injections...")
            # TODO: This will eventually become load_injections
            trigs = ppu.load_triggers(input_file, ifos, vetoes,
                                      rw_snr_threshold=opts.newsnr_threshold)
        else:
            logging.info("Loading triggers...")
            trigs = ppu.load_triggers(input_file, ifos, vetoes,
                                      rw_snr_threshold=opts.newsnr_threshold)

        # Load SNR data
        data['coherent'] = trigs['network/coherent_snr']

        # Get single ifo SNR data
        ifo_trig_index = {}
        for ifo in ifos:
<<<<<<< HEAD
            sorted_ifo_ids = [numpy.where(trigs['%s/event_id' % ifo] == idx)[0]
                              for idx in trigs['network/event_id']]
=======
            sorted_ifo_ids = numpy.array(
                [
                    numpy.where(trigs['%s/event_id' % ifo] == idx)[0][0]
                    for idx in trigs['network/event_id']
                ]
            )
>>>>>>> 66858f04
            sorted_ifo_ids = numpy.array(sorted_ifo_ids).flatten()
            ifo_trig_index[ifo] = sorted_ifo_ids
            data['single'][ifo] = trigs['%s/snr' % ifo][:][sorted_ifo_ids]

        # Get sigma for each ifo
        sigma = {}
        for ifo in ifos:
<<<<<<< HEAD
            sigma[ifo] = trigs['%s/sigmasq' % ifo][:][ifo_trig_index[ifo]]
=======
            sigma = dict(
                (ifo, list(trigs['%s/sigmasq' % ifo][:][ifo_trig_index[ifo]]))
                for ifo in ifos
            )
>>>>>>> 66858f04

        # Create array for sigma_tot
        sigma_tot = numpy.zeros(len(data['coherent']))

        # Get parameters necessary for antenna responses
        ra = trigs['network/ra'][:]
        dec = trigs['network/dec'][:]
        time = trigs['network/end_time_gc'][:]

        # Get antenna response based parameters
        for ifo in ifos:
            antenna = Detector(ifo)
<<<<<<< HEAD
            ifo_f_resp = \
                ppu.get_antenna_responses(antenna, ra,
                                          dec, time)
=======
            ifo_f_resp = ppu.get_antenna_responses(antenna, ra, dec, time)

>>>>>>> 66858f04
            # Get the average for f_resp_mean and calculate sigma_tot
            data['f_resp_mean'][ifo] = ifo_f_resp.mean()
            sigma_tot += sigma[ifo] * ifo_f_resp

        for ifo in ifos:
            try:
                sigma_norm = sigma[ifo] / sigma_tot
                data['sigma_mean'][ifo] = sigma_norm.mean()
                if ifo == opts.ifo:
                    data['sigma_max'] = sigma_norm.max()
                    data['sigma_min'] = sigma_norm.min()
            except ValueError:
                data['sigma_mean'][ifo] = 0
                if ifo == opts.ifo:
                    data['sigma_max'] = 0
                    data['sigma_min'] = 0

        logging.info("%d triggers found.", len(data['coherent']))

    return data


# Plot lines representing deviations based on non-central chi-square
def plot_deviation(percentile, snr_grid, y, ax, style):
    """Plot deviations based on non-central chi-square"""

    # ncx2: non-central chi-squared; ppf: percent point function
    # ax.plot(snr_grid, scipy.stats.ncx2.ppf(percentile, 2, y*y)**0.5, style)

    # Using interpolation to work around "saturation" given by the
    # original code line (commented out above)
    y_vals = scipy.stats.ncx2.ppf(percentile, 2, y * y) ** 0.5
    y_vals = numpy.unique(y_vals)
    x_vals = snr_grid[0 : len(y_vals)]
    n_vals = int(len(y_vals) / 2)
    f = scipy.interpolate.interp1d(
        x_vals[0:n_vals],
        y_vals[0:n_vals],
        bounds_error=False,
        fill_value="extrapolate",
    )
    ax.plot(snr_grid, f(snr_grid), style)


# =============================================================================
# Main script starts here
# =============================================================================
parser = ppu.pygrb_initialize_plot_parser(description=__doc__,
                                          version=__version__)
parser.add_argument("-t", "--trig-file", action="store",
                    default=None, required=True,
                    help="The location of the trigger file")
parser.add_argument("--found-missed-file",
                    help="The hdf injection results file", required=False)
parser.add_argument("-z", "--zoom-in", default=False, action="store_true",
                    help="Output file a zoomed in version of the plot.")
ppu.pygrb_add_bestnr_cut_opt(parser)
opts = parser.parse_args()

init_logging(opts.verbose, format="%(asctime)s: %(levelname)s: %(message)s")

# Check options
trig_file = os.path.abspath(opts.trig_file)
found_file = (
    os.path.abspath(opts.found_missed_file) if opts.found_missed_file else None
)
zoom_in = opts.zoom_in
ifo = opts.ifo
if ifo is None:
    err_msg = "Please specify an interferometer"
    parser.error(err_msg)

if opts.plot_title is None:
    opts.plot_title = '%s SNR vs Coherent SNR' % ifo
if opts.plot_caption is None:
    opts.plot_caption = "Blue crosses: background triggers.  "
    if found_file:
        opts.plot_caption += "Red crosses: injections triggers.  "
    opts.plot_caption = (
        opts.plot_caption
        + "Black line: veto line.  "
        + "Gray shaded region: vetoed area - The cut is "
        + "applied only to the two most sensitive detectors, "
        + "which can vary with mass and sky location.  "
        + "Green lines: the expected SNR for optimally "
        + "oriented injections (mean, min, and max).  "
        + "Magenta lines: 2 sigma errors.  "
        + "Cyan lines: 3 sigma errors."
    )

logging.info("Imported and ready to go.")

# Set output directories
outdir = os.path.split(os.path.abspath(opts.output_file))[0]
if not os.path.isdir(outdir):
    os.makedirs(outdir)

# Extract IFOs and vetoes
ifos, vetoes = ppu.extract_ifos_and_vetoes(
    trig_file, opts.veto_files, opts.veto_category
)

# Extract trigger data
trig_data = load_data(trig_file, ifos, vetoes, opts)

# Extract (or initialize) injection data
inj_data = load_data(found_file, ifos, vetoes, opts, injections=True)

# Generate plots
logging.info("Plotting...")

# Order the IFOs by sensitivity
ifo_senstvty = {}
for i_ifo in ifos:
    senstvty = trig_data['f_resp_mean'][i_ifo] * trig_data['sigma_mean'][i_ifo]
    ifo_senstvty.update({i_ifo: senstvty})
ifo_senstvty = collections.OrderedDict(
    sorted(ifo_senstvty.items(), key=operator.itemgetter(1), reverse=True)
)
loudness_labels = ['Loudest', 'Second loudest', 'Third loudest']

# Determine the maximum coherent SNR value we are dealing with
x_max = plu.axis_max_value(
    trig_data['coherent'], inj_data['coherent'], found_file
)
max_snr = x_max
if x_max < 50.0:
    max_snr = 50.0

# Determine the maximum auto veto value we are dealing with
y_max = plu.axis_max_value(
    trig_data['single'][opts.ifo], inj_data['single'][opts.ifo], found_file
)

# Setup the plots
x_label = "Coherent SNR"
y_label = "%s sngl SNR" % ifo
fig = plt.figure()
ax = fig.gca()
# Plot trigger data
ax.plot(trig_data['coherent'], trig_data['single'][opts.ifo], 'bx')
ax.grid()
# Plot injection data
if found_file:
    ax.plot(inj_data['coherent'], inj_data['single'][opts.ifo], 'r+')
# Sigma-mean, min, max
y_data = {
    'mean': trig_data['sigma_mean'][ifo],
    'min': trig_data['sigma_min'],
    'max': trig_data['sigma_max'],
}
# Calculate: zoom-snr * sqrt(response * sigma-mean, min, max)
# snr_grid = numpy.arange(0.01, max_snr, 0.01)
snr_grid = numpy.arange(0.01, max_snr, 1)
# y_data = [snr_grid*(trig_data['f_resp_mean'][ifo]*x)**0.5 for x in y_data]
y_data = dict(
    (key, snr_grid * (trig_data['f_resp_mean'][ifo] * y_data[key]) ** 0.5)
    for key in y_data
)
for key in y_data:
    ax.plot(snr_grid, y_data[key], 'g-')
# 2 sigma (0.9545)
plot_deviation(0.02275, snr_grid, y_data['min'], ax, 'm-')
plot_deviation(1 - 0.02275, snr_grid, y_data['max'], ax, 'm-')
# 3 sigma (0.9973)
plot_deviation(0.00135, snr_grid, y_data['min'], ax, 'c-')
plot_deviation(1 - 0.00135, snr_grid, y_data['max'], ax, 'c-')
# Non-zoomed plot
ax.plot([0, max_snr], [4, 4], 'k-')
ax.set_xlabel(x_label)
ax.set_ylabel(y_label)
ax.set_xlim([0, 1.01 * x_max])
ax.set_ylim([0, 1.20 * y_max])
# Veto applies to the two most sensitive IFOs, so shade them
loudness_index = list(ifo_senstvty.keys()).index(ifo)
if loudness_index < 2:
    limy = ax.get_ylim()[0]
    polyx = [0, max_snr]
    polyy = [4, 4]
    polyx.extend([max_snr, 0])
    polyy.extend([limy, limy])
    ax.fill(polyx, polyy, color='#dddddd')
opts.plot_title = (
    opts.plot_title + " (%s SNR)" % loudness_labels[loudness_index]
)
# Zoom in if asked to do so
if opts.zoom_in:
    ax.set_xlim([6, 50])
    ax.set_ylim([0, 20])
# Save plot
save_fig_with_metadata(
    fig,
    opts.output_file,
    cmd=' '.join(sys.argv),
    title=opts.plot_title,
    caption=opts.plot_caption,
)
plt.close()<|MERGE_RESOLUTION|>--- conflicted
+++ resolved
@@ -83,32 +83,19 @@
         # Get single ifo SNR data
         ifo_trig_index = {}
         for ifo in ifos:
-<<<<<<< HEAD
-            sorted_ifo_ids = [numpy.where(trigs['%s/event_id' % ifo] == idx)[0]
-                              for idx in trigs['network/event_id']]
-=======
             sorted_ifo_ids = numpy.array(
                 [
                     numpy.where(trigs['%s/event_id' % ifo] == idx)[0][0]
                     for idx in trigs['network/event_id']
                 ]
             )
->>>>>>> 66858f04
-            sorted_ifo_ids = numpy.array(sorted_ifo_ids).flatten()
             ifo_trig_index[ifo] = sorted_ifo_ids
             data['single'][ifo] = trigs['%s/snr' % ifo][:][sorted_ifo_ids]
 
         # Get sigma for each ifo
         sigma = {}
         for ifo in ifos:
-<<<<<<< HEAD
             sigma[ifo] = trigs['%s/sigmasq' % ifo][:][ifo_trig_index[ifo]]
-=======
-            sigma = dict(
-                (ifo, list(trigs['%s/sigmasq' % ifo][:][ifo_trig_index[ifo]]))
-                for ifo in ifos
-            )
->>>>>>> 66858f04
 
         # Create array for sigma_tot
         sigma_tot = numpy.zeros(len(data['coherent']))
@@ -121,14 +108,10 @@
         # Get antenna response based parameters
         for ifo in ifos:
             antenna = Detector(ifo)
-<<<<<<< HEAD
             ifo_f_resp = \
                 ppu.get_antenna_responses(antenna, ra,
                                           dec, time)
-=======
-            ifo_f_resp = ppu.get_antenna_responses(antenna, ra, dec, time)
-
->>>>>>> 66858f04
+
             # Get the average for f_resp_mean and calculate sigma_tot
             data['f_resp_mean'][ifo] = ifo_f_resp.mean()
             sigma_tot += sigma[ifo] * ifo_f_resp
