--- conflicted
+++ resolved
@@ -334,29 +334,6 @@
 extra_args = [data, coinc_times, coinc_ifos, flen,
               approximant, flow, f_end, delta_f, sample_rate]
 
-<<<<<<< HEAD
-mchirp = mchirp_from_mass1_mass2(
-    fp['mass1'][()],
-    fp['mass2'][()]
-)
-minchirp = mchirp * (1 - mchirp / 50.0)
-maxchirp = mchirp * (1 + mchirp / 50.0)
-minchirp = 1 if minchirp < 1 else minchirp
-maxchirp = 80 if maxchirp > 80 else maxchirp
-
-# Astrophysical spin bounds dependent on system masses - https://inspirehep.net/literature/1124003
-minspin1z = -0.4 if fp['mass1'][()] < 3 else -0.9
-maxspin1z = 0.4 if fp['mass1'][()] < 3 else 0.9
-minspin2z = -0.4 if fp['mass2'][()] < 3 else -0.9
-maxspin2z = 0.4 if fp['mass2'][()] < 3 else 0.9
-
-# boundary of the optimization space (dict of (min, max) tuples)
-bounds = {
-    'mchirp': (minchirp, maxchirp),
-    'eta': (0.01, 0.2499),
-    'spin1z': (minspin1z, maxspin1z),
-    'spin2z': (minspin2z, maxspin2z)
-=======
 # Determine chirp mass bounds from constant chirp time window
 tau0flow = args.chirp_time_f_lower
 tau0 = cv.tau0_from_mass1_mass2(fp['mass1'][()], fp['mass2'][()], tau0flow)
@@ -376,13 +353,18 @@
 maxm1 = cv._mass2_from_mchirp_mass1(maxchirp, MIN_CPT_MASS)
 mineta = max(cv.eta_from_mass1_mass2(maxm1, MIN_CPT_MASS), 0.01)
 
-# Boundaries of the optimization space: dict of (min, max) tuples
+# Astrophysical spin bounds dependent on system masses - https://inspirehep.net/literature/1124003
+minspin1z = -0.4 if fp['mass1'][()] < 3 else -0.9
+maxspin1z = 0.4 if fp['mass1'][()] < 3 else 0.9
+minspin2z = -0.4 if fp['mass2'][()] < 3 else -0.9
+maxspin2z = 0.4 if fp['mass2'][()] < 3 else 0.9
+
+# boundary of the optimization space (dict of (min, max) tuples)
 bounds = {
     'mchirp': (minchirp, maxchirp),
     'eta': (mineta, 0.24999999999),
-    'spin1z': (-0.9, 0.9),
-    'spin2z': (-0.9, 0.9)
->>>>>>> 166c2b9b
+    'spin1z': (minspin1z, maxspin1z),
+    'spin2z': (minspin2z, maxspin2z)
 }
 
 with scheme_context:
