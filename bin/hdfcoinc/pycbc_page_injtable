--- conflicted
+++ resolved
@@ -38,15 +38,10 @@
         tdiff_str = '%s - %s time (ms)' % (f.attrs['detector_1'], f.attrs['detector_2'])
         ids = {f.attrs['detector_1']: found['trigger_id1'][:],
                f.attrs['detector_2']: found['trigger_id2'][:],}
-<<<<<<< HEAD
+
         found_cols = [found['stat'], found['ifar'], found['ifar_exc'], tdiff]
         found_names = ['Ranking Stat.', 'Inc. IFAR (yrs)', 'Exc. IFAR', tdiff_str]
         found_formats =  ['##.##', '##.##', '##.##', '##.##']
-=======
-        found_cols = [tdiff, found['stat'], found['ifar'], found['ifar_exc']]
-        found_names = [tdiff_str, 'Ranking Stat.', 'Inc. IFAR (yrs)', 'Exc. IFAR']
-        found_formats =  ['##.##', '##.##', '##', '##']
->>>>>>> 4f6dc0f9
 
     else:
         detectors = f.attrs['ifos'].split(' ')
@@ -56,7 +51,6 @@
         for det in detectors:
             if(det in keys):
                 detectors_used.append(det)
-<<<<<<< HEAD
         det_two_combo= numpy.array(list(combinations(detectors_used,2)))
         tdiff = []
         tdiff_str = []
@@ -69,31 +63,13 @@
             tdiff_1 = ['%.2f' % td for td in tdiff_vals]
             tdiff.append(tdiff_1)
             tdiff_head= '%s - %s time (ms)' % (det_two_combo[i,0], det_two_combo[i,1])
-=======
-        detectors_two_combinations= numpy.array(list(combinations(detectors_used,2)))
-        tdiff = []
-        tdiff_str = []
-        tdiff_format =[]
-        for i in range(len(detectors_two_combinations)):
-            time_1 = found[detectors_two_combinations[i,0]+'/time'][:]
-            time_2 = found[detectors_two_combinations[i,1]+'/time'][:]
-            tdiff_1 = ['{:.2f}'.format((t1 - t2)*1000) if t1 > 0 and t2 > 0 else 'N/A' for t1,t2 in zip(time_1, time_2)]
-            tdiff.append(tdiff_1)
-            tdiff_head= '%s - %s time (ms)' % (detectors_two_combinations[i,0], detectors_two_combinations[i,1])
->>>>>>> 4f6dc0f9
             tdiff_str.append(tdiff_head)
             tdiff_format.append('##.##')
         ids = {detector:found[detector+'/trigger_id'][:] for detector in detectors_used}
     
-<<<<<<< HEAD
         found_cols = [found['stat'], found['ifar_exc']] + tdiff
         found_names = ['Ranking Stat.', 'Exc. IFAR'] + tdiff_str
         found_formats =  ['##.##', '##.##'] + tdiff_format
-=======
-        found_cols = tdiff + [numpy.round(found['stat'],2), numpy.round(found['fap_exc'],2), numpy.round(found['ifar_exc'],2)]
-        found_names = tdiff_str + ['Ranking Stat.', 'Exc. FAP', 'Exc. IFAR']
-        found_formats =  tdiff_format + ['##.##', '##', '##']
->>>>>>> 4f6dc0f9
 
 
     if args.single_trigger_files:
@@ -110,7 +86,6 @@
             chisq = ['%.2f' % c for c in chisq_vals]
             newsnr = ['%.2f' % s for s in newsnr_vals]
             
-<<<<<<< HEAD
             found_names += [ifo + " SNR", ifo + " CHISQ", ifo + " NewSNR"]
             if('detector_1' in f.attrs):
                 found_cols += [snr_vals, chisq_vals, newsnr_vals]
@@ -119,25 +94,14 @@
             found_formats += ['##.##', '##.##', '##.##']
 
 eff_dist = {'eff_dist_%s' % i[0].lower() : 'Eff Dist (%s)' % i for i in ifos}
-=======
-            found_names += ["%s SNR" % ifo, "CHISQ", "NewSNR"]
-            found_cols += [numpy.round(snr,2), numpy.round(chisq,2), numpy.round(newsnr,2)]
-            found_formats += ['##.##', '##.##', '##.##']
 
-eff_dist = {'eff_dist_l':'Eff Dist(L)','eff_dist_h':'Eff Dist(H)','eff_dist_v':'Eff Dist(V)',
-            'eff_dist_k':'Eff Dist(K)','eff_dist_i':'Eff Dist(I)'}
->>>>>>> 4f6dc0f9
 keys = inj.keys()
 eff_dist_str = []
 eff_distance = []
 eff_dist_format = []
 for dist in eff_dist :
     if(dist in keys):
-<<<<<<< HEAD
         eff_distance.append(inj[dist][:][idx])
-=======
-        eff_distance.append(numpy.round(inj[dist][:][idx],2))
->>>>>>> 4f6dc0f9
         eff_dist_str.append(eff_dist[dist])
         eff_dist_format.append('##.##')
                 
@@ -146,18 +110,10 @@
 mchirp, eta = pycbc.pnutils.mass1_mass2_to_mchirp_eta(m1, m2)
 dec_chirp_dist = pycbc.pnutils.chirp_distance(dec_dist, mchirp)
 
-<<<<<<< HEAD
 columns = [dec_chirp_dist, inj['end_time'][:][idx], m1, m2, mchirp, eta,
            inj['spin1x'][:][idx], inj['spin1y'][:][idx], inj['spin1z'][:][idx],
            inj['spin2x'][:][idx], inj['spin2y'][:][idx], inj['spin2z'][:][idx],
            inj['distance'][:][idx]] + eff_distance + found_cols
-=======
-columns = [numpy.round(dec_chirp_dist,2), numpy.round(inj['end_time'][:][idx],2), 
-           numpy.round(m1,2), numpy.round(m2,2), numpy.round(mchirp,2), numpy.round(eta,2),
-           numpy.round(inj['spin1x'][:][idx],2), numpy.round(inj['spin1y'][:][idx],2), numpy.round(inj['spin1z'][:][idx],2),
-           numpy.round(inj['spin2x'][:][idx],2), numpy.round(inj['spin2y'][:][idx],2), numpy.round(inj['spin2z'][:][idx],2),
-           numpy.round(inj['distance'][:][idx],2)] + eff_distance + found_cols
->>>>>>> 4f6dc0f9
          
 names = ['DChirp Dist', 'Inj Time', 'Mass1', 'Mass2', 'Mchirp', 'Eta',
          's1x', 's1y', 's1z',
@@ -168,15 +124,9 @@
                   '##.##', '##.##', '##.##',
                   '##.##', '##.##', '##.##',
                   '##.##'] + eff_dist_format +  found_formats 
-<<<<<<< HEAD
 columns = [numpy.array(col) for col in columns]
 html_table = pycbc.results.html_table(columns, names,
                                  format_strings=format_strings,
-=======
-columns = numpy.array(columns)
-html_table = pycbc.results.html_table(columns, names, 
-                                 format_strings=format_strings, 
->>>>>>> 4f6dc0f9
                                  page_size=20)
 
 kwds = { 'title' : title, 
