#!/usr/bin/env python
import h5py, argparse, logging, numpy, numpy.random, itertools
from pycbc import events, detector
from pycbc.events import veto, coinc, stat
import pycbc.version

parser = argparse.ArgumentParser()
parser.add_argument("--verbose", action="count")
parser.add_argument("--version", action="version", version=pycbc.version.git_verbose_msg)
parser.add_argument("--veto-files", nargs='*', action='append', default=[],
                    help="Optional veto file. Triggers within veto segments "
                    "contained in the file are ignored")
parser.add_argument("--segment-name", nargs='*', action='append', default=[],
                    help="Optional, name of veto segment in veto file")
parser.add_argument("--trigger-files", nargs='*', action='append', default=[],
                    help="File containing the single-detector triggers")
parser.add_argument("--template-bank", required=True,
                    help="Template bank file in HDF format")
# produces a list of lists to allow multiple invocations and multiple args
parser.add_argument("--statistic-files", nargs='*', action='append', default=[],
                    help="Files containing ranking statistic info")
parser.add_argument("--ranking-statistic", choices=stat.statistic_dict.keys(),
                    help="The ranking statistic to use", default='newsnr')
parser.add_argument("--use-maxalpha", action="store_true")
parser.add_argument("--coinc-threshold", type=float, default=0.0,
                    help="Seconds to add to time-of-flight coincidence window")
parser.add_argument("--timeslide-interval", type=float,
                    help="Interval between timeslides in seconds. Timeslides are "
                         "disabled if the option is omitted.")
parser.add_argument("--decimation-factor", type=int,
                    help="The factor to reduce the background trigger rate.")
loudest = parser.add_mutually_exclusive_group()
loudest.add_argument("--loudest-keep", type=int,
                     help="Keep this number of loudest triggers from each template.")
loudest.add_argument("--loudest-keep-value", type=float,
                     help="Keep all coincident triggers above this value.")
parser.add_argument("--template-fraction-range", default="0/1",
                    help="Optional, analyze only part of template bank. Format"
                    " PART/NUM_PARTS")
parser.add_argument("--cluster-window", type=float,
                    help="Optional, window size in seconds to cluster "
                    "coincidences over the bank")
parser.add_argument("--output-file",
                    help="File to store the coincident triggers")
args = parser.parse_args()

# flatten the list of lists of filenames to a single list (may be empty)
args.statistic_files = sum(args.statistic_files, [])
args.segment_name = sum(args.segment_name, [])
args.veto_files = sum(args.veto_files, [])
args.trigger_files = sum(args.trigger_files, [])

if args.verbose:
    logging.basicConfig(format='%(asctime)s : %(message)s', level=logging.DEBUG)


def parse_template_range(num_templates, rangestr):
    part = int(rangestr.split('/')[0])
    pieces = int(rangestr.split('/')[1])
    tmin =  int(num_templates / float(pieces) * part)
    tmax =  int(num_templates / float(pieces) * (part+1))
    return tmin, tmax

class ReadByTemplate(object):
    def __init__(self, filename, bank=None, segment_name=[], veto_files=[]):
        self.filename = filename
        self.file = h5py.File(filename, 'r')
        self.ifo = self.file.keys()[0]
        self.valid = None
        self.bank = h5py.File(bank, 'r') if bank else None

        # Determine the segments which define the boundaries of valid times
        # to use triggers
        from glue.segments import segmentlist, segment
        key = '%s/search/' % self.ifo
        s, e = self.file[key + 'start_time'][:], self.file[key + 'end_time'][:]
        self.segs = veto.start_end_to_segments(s, e).coalesce()
        for vfile, name in zip(veto_files, segment_name):
            veto_segs = veto.select_segments_by_definer(vfile, ifo=self.ifo,
                                                     segment_name=name)
            self.segs = (self.segs - veto_segs).coalesce()
        self.valid = veto.segments_to_start_end(self.segs)

    def get_data(self, col, num):
        """ Get a column of data for template with id 'num'

        Parameters
        ----------
        col: str
            Name of column to read
        num: int
            The template id to read triggers for

        Returns
        -------
        data: numpy.ndarray
            The requested column of data
        """
        ref = self.file['%s/%s_template' % (self.ifo, col)][num]
        return self.file['%s/%s' % (self.ifo, col)][ref]

    def set_template(self, num):
        """ Set the active template to read from

        Parameters
        ----------
        num: int
            The template id to read triggers for

        Returns
        -------
        trigger_id: numpy.ndarray
            The indices of this templates triggers
        """
        self.template_num = num
        times = self.get_data('end_time', num)

        # Determine which of these template's triggers are kept after
        # applying vetoes
        if self.valid:
            self.keep = veto.indices_within_times(times, self.valid[0], self.valid[1])
            logging.info('applying vetoes')
        else:
            self.keep = numpy.arange(0, len(times))

        if self.bank is not None:
            self.param = {}
            if 'parameters' in self.bank.attrs :
                for col in self.bank.attrs['parameters']:
                    self.param[col] = self.bank[col][self.template_num]
            else :
                for col in self.bank:
                    self.param[col] = self.bank[col][self.template_num]

        # Calculate the trigger id by adding the relative offset in self.keep
        # to the absolute beginning index of this templates triggers stored
        # in 'template_boundaries'
        trigger_id = self.keep + self.file['%s/template_boundaries' % self.ifo][num]
        return trigger_id

    def __getitem__(self, col):
        """ Return the column of data for current active template after
        applying vetoes

        Parameters
        ----------
        col: str
            Name of column to read

        Returns
        -------
        data: numpy.ndarray
            The requested column of data
        """
        if self.template_num == None:
            raise ValueError('You must call set_template to first pick the '
                             'template to read data from')
        data = self.get_data(col, self.template_num)
        data = data[self.keep] if self.valid else data
        return data

logging.info('Starting...')

num_templates = len(h5py.File(args.template_bank, "r")['template_hash'])
tmin, tmax = parse_template_range(num_templates, args.template_fraction_range)
logging.info('Analyzing template %s - %s' % (tmin, tmax-1))

# Create dictionary for trigger files
trigs={}
for i in range(len(args.trigger_files)):
    logging.info('Opening trigger file %s: %s' % (i,args.trigger_files[i]))
    trigs[ReadByTemplate(args.trigger_files[i]).ifo]=ReadByTemplate(args.trigger_files[i],
                                               args.template_bank,
                                               args.segment_name,
                                               args.veto_files)

coinc_segs = trigs[ReadByTemplate(args.trigger_files[0]).ifo].segs
for ifo in trigs:
    coinc_segs = (coinc_segs & trigs[ifo].segs).coalesce()


<<<<<<< HEAD
for ifo in trigs:
    trigs[ifo].segs = coinc_segs
    trigs[ifo].valid = veto.segments_to_start_end(trigs[ifo].segs)
=======
for i in trigs:
    trigs[i].segs = coinc_segs
    trigs[i].valid = veto.segments_to_start_end(trigs[i].segs)
>>>>>>> d6d478c1

# initialize a Stat class instance to calculate the coinc ranking statistic
rank_method = stat.get_statistic(args.ranking_statistic)(args.statistic_files)
if args.use_maxalpha:
    rank_method.use_alphamax()
detectors={}
for ifo in trigs:
    detectors[ifo] = detector.Detector(trigs[ifo].ifo)

# Sanity check, time slide interval should be larger than twice the
# Earth crossing time, which is approximately 0.085 seconds.
if 0.085 >= args.timeslide_interval and args.timeslide_interval is not None:
    raise parser.error("The time slide interwal should be larger "
                       "than twice the Earth crossing time.")

# slide = 0 means don't do timeslides
if args.timeslide_interval is None:
    args.timeslide_interval = 0

data = {'stat':[], 'decimation_factor':[], 'timeslide_id':[], 'template_id':[]}

for tnum in range(tmin, tmax):
    tids={}
    for ifo in trigs:
        tids[ifo]=trigs[ifo].set_template(tnum)

    for ifo in tids:
        if len(tids[ifo] == 0):
            continue

    times={}
    for ifo in trigs:
        times[ifo]=trigs[ifo]['end_time']
    logging.info('Trigs for template %s, '% (tnum))
    for ifo in times:
        logging.info('%s:%s' % (ifo, len(times[ifo])))

    ids, slide = coinc.time_multi_coincidence(times, args.timeslide_interval,
                                              args.coinc_threshold,
                                              trigs[ReadByTemplate(args.trigger_files[0]).ifo].ifo,
                                              trigs[ReadByTemplate(args.trigger_files[1]).ifo].ifo)

    logging.info('Coincident Trigs: %s' % (len(ids[ReadByTemplate(args.trigger_files[0]).ifo])))

    logging.info('Calculating Single Detector Statistic')
    sds={}
    for ifo in trigs:
        sds[ifo]=rank_method.single(trigs[ifo])

    logging.info('Calculating Multi-Detector Combined Statistic')

    sdswithids={}
    for ifo in sds:
        sdswithids[ifo]=sds[ifo][ids[ifo]]
    c = rank_method.coinc_multiifo(sdswithids, slide, args.timeslide_interval)

    #index values of the zerolag triggers
    fi = numpy.where(slide == 0)[0]

    #index values of the background triggers
    bi = numpy.where(slide != 0)[0]
    logging.info('%s foreground triggers' % len(fi))
    logging.info('%s background triggers' % len(bi))

    # We split the background triggers into two types which we keep track of
    # in "bh" (triggers which are *not* decimated, stored in full) and
    # "bl" (triggers which may not be stored in full, but we keep track of
    # how many are removed)
    # "bl_int" keeps track of which triggers are *not* in the bh set. Depending
    # on the decimation factor option we may not store any of these or we may
    # keep a fraction of them corresponding to a subset of the timeslides
    if args.loudest_keep:
        sep = len(bi) - args.loudest_keep
        sep = 0 if sep < 0 else sep

        bsort = numpy.argpartition(c[bi], sep)
        bl_int = bi[bsort[0:sep]]
        bh = bi[bsort[sep:]]
        del bsort
        del bi
    elif args.loudest_keep_value:
        bh = bi[c[bi] > args.loudest_keep_value]
        bl_int = bi[c[bi] <= args.loudest_keep_value]
    else:
        bh = bi

    if args.decimation_factor:
        bl = bl_int[slide[bl_int] % args.decimation_factor == 0]
    else:
        bl = []

    ti = numpy.concatenate([bl, bh, fi]).astype(numpy.uint32)
    logging.info('%s after decimation' % len(ti))

    gs={}
    for ifo in ids:
        gs[ifo]=ids[ifo][ti]
    del ids

    # In the first for cycle the time and trigger_id keys will not exist,
    # we need to create them, otherwise add new items into data.
    checkstring = '%s_time' % ReadByTemplate(args.trigger_files[0]).ifo
    if checkstring in data:
        for ifo in gs:
            addtime=times[ifo][gs[ifo]]
            addtriggerid=tids[ifo][gs[ifo]]
            data['%s_time' % ifo] += [addtime]
            data['%s_trigger_id' % ifo] += [addtriggerid]
    else:
        for ifo in gs:
            addtime=times[ifo][gs[ifo]]
            addtriggerid=tids[ifo][gs[ifo]]
            data['%s_time' % ifo] = [addtime]
            data['%s_trigger_id' % ifo] = [addtriggerid]
    data['stat'] += [c[ti]]
    dec_fac = numpy.repeat([args.decimation_factor, 1, 1],
                           [len(bl), len(bh), len(fi)]).astype(numpy.uint32)
    data['decimation_factor'] += [dec_fac]
    data['timeslide_id'] += [slide[ti]]
    data['template_id'] += [numpy.zeros(len(ti), dtype=numpy.uint32) + tnum]

if len(data['stat']) > 0:
    for key in data:
        data[key] = numpy.concatenate(data[key])

if args.cluster_window and len(data['stat']) > 0:
    timestring0 = '%s_time' % ReadByTemplate(args.trigger_files[0]).ifo
    timestring1 = '%s_time' % ReadByTemplate(args.trigger_files[1]).ifo
    cid = coinc.cluster_coincs(data['stat'], data[timestring0], data[timestring1],
                               data['timeslide_id'], args.timeslide_interval,
                               args.cluster_window)

logging.info('saving coincident triggers')
f = h5py.File(args.output_file, 'w')
if len(data['stat']) > 0:
    for key in data:
        var = data[key][cid] if args.cluster_window else data[key]
        f.create_dataset(key, data=var,
                         compression='gzip',
                         compression_opts=9,
                         shuffle=True)

f['segments/coinc/start'], f['segments/coinc/end'] = veto.segments_to_start_end(coinc_segs)

for t in trigs:
    f['segments/%s/start' % trigs[t].ifo], f['segments/%s/end' % trigs[t].ifo] = trigs[t].valid

f.attrs['timeslide_interval'] = args.timeslide_interval
for ifo in detectors:
    f.attrs[ifo] = detectors[ifo].name
    f.attrs['%s_foreground_time' % ifo] = abs(trigs[ifo].segs)
f.attrs['coinc_time'] = abs(coinc_segs)

if args.timeslide_interval:
    maxtrigs=abs(trigs[ReadByTemplate(args.trigger_files[0]).ifo].segs)
    for ifo in trigs:
        if abs(trigs[ifo].segs) > maxtrigs:
            maxtrigs=abs(trigs[ifo].segs)
    nslides = int(maxtrigs / args.timeslide_interval)
else:
    nslides = 0

f.attrs['num_slides'] = nslides

logging.info('Done')<|MERGE_RESOLUTION|>--- conflicted
+++ resolved
@@ -178,16 +178,9 @@
 for ifo in trigs:
     coinc_segs = (coinc_segs & trigs[ifo].segs).coalesce()
 
-
-<<<<<<< HEAD
 for ifo in trigs:
     trigs[ifo].segs = coinc_segs
     trigs[ifo].valid = veto.segments_to_start_end(trigs[ifo].segs)
-=======
-for i in trigs:
-    trigs[i].segs = coinc_segs
-    trigs[i].valid = veto.segments_to_start_end(trigs[i].segs)
->>>>>>> d6d478c1
 
 # initialize a Stat class instance to calculate the coinc ranking statistic
 rank_method = stat.get_statistic(args.ranking_statistic)(args.statistic_files)
