#!/usr/bin/python
""" Make table of the foreground coincident events
"""
import argparse, h5py, numpy, logging, sys, lal
import matplotlib
matplotlib.use('Agg')
import pylab, pycbc.results, pycbc.version
from scipy.special import erf, erfinv

pylab.rc('text', usetex=True)

def sigma_from_p(p):
    return - erfinv(1 - (1 - p) * 2) * 2**0.5

def p_from_sigma(sig):
    return 1 - (1 - erf(sig / 2**0.5)) / 2
    
pylab.rc('text', usetex=True)

parser = argparse.ArgumentParser()
# General required options
parser.add_argument('--version', action='version', version=pycbc.version.git_verbose_msg)
parser.add_argument('--trigger-file')
parser.add_argument('--verbose', action='count')
parser.add_argument('--output-file')
parser.add_argument('--bin-size', type=float, default=0.1)
parser.add_argument('--x-min', type=float, default=8.0)
parser.add_argument('--trials-factor', type=int, default=1)
parser.add_argument('--cumulative', action='store_true')
parser.add_argument('--closed-box', action='store_true',
      help="Make a closed box version that excludes foreground triggers")
args = parser.parse_args()

if args.verbose:
    log_level = logging.INFO
    logging.basicConfig(format='%(asctime)s : %(message)s', level=log_level)
    
logging.info('Read in the data')
f = h5py.File(args.trigger_file, 'r')

if args.closed_box:
    fstat = None
else:
    try:
        fstat = f['foreground/stat'][:]
        fstat.sort()
    except:
        fstat = None
    if len(fstat) == 0:
        fstat = None

dec = f['background/decimation_factor'][:]
bstat = f['background/stat'][:]
fap = 1 - numpy.exp(- f.attrs['foreground_time'] / f['background/ifar'][:] / lal.YRJUL_SI)

s = bstat.argsort()
dec, bstat, fap = dec[s], bstat[s], fap[s]
logging.info('Found %s background (inclusive zerolag) triggers' % len(bstat))

dec_exc = f['background_exc/decimation_factor'][:]
bstat_exc = f['background_exc/stat'][:]
s = bstat_exc.argsort()
dec_exc, bstat_exc = dec_exc[s], bstat_exc[s]

logging.info('Found %s background (exclusive zerolag) triggers' % len(bstat_exc))

fig = pylab.figure()

if fstat is not None:
    minimum = min(fstat.min(), bstat.min())
    maximum = max(fstat.max(), bstat.max())
elif args.closed_box:
    minimum = bstat_exc.min()
    maximum = bstat_exc.max()
else:
    minimum = bstat.min()
    maximum = bstat.max()

bins = numpy.arange(minimum, maximum + args.bin_size, args.bin_size)

# plot background minus foreground
pylab.hist(bstat_exc, bins=bins, histtype='step', 
                      linewidth=2,
                      color='grey', log=True,
                      label= 'Background Uncorrelated with Foreground',
                      weights=dec_exc / f.attrs['background_time_exc'] * lal.YRJUL_SI)

# plot full background
if not args.closed_box:
    pylab.hist(bstat, bins=bins, histtype='step',
                  linewidth=2,
                  color='black', log=True, 
                  label='Full Background',
                  weights=dec / f.attrs['background_time'] * lal.YRJUL_SI)

if fstat is not None and not args.closed_box:
    le, re = bins[:-1], bins[1:]
    # We need to plot a histogram "errorbar" with the hierarchically
    # removed foreground triggers in red.
    h_iterations = f['hierarchical_removal_iterations'][0]
    if h_iterations > 0:
        # If there were any hierarchically removed foreground triggers let's
        # find them in our data set
        fstat_unsorted = f['foreground/stat'][:]

        save_h_removed_indices = f['hierarchical_removed_fore_indices'][:]

        fstat_h_rm = fstat_unsorted[save_h_removed_indices]
        fstat_h_rm = numpy.sort(fstat_h_rm)

        # Remove any hierarchically removed foreground triggers from the list
        # of foreground triggers.

        fstat_unsorted = numpy.delete(fstat_unsorted, save_h_removed_indices)
        fstat = fstat_unsorted
        fstat = numpy.sort(fstat)

        # Write "histogram" information.
        left_h_rm = numpy.searchsorted(fstat_h_rm, le)
        right_h_rm = numpy.searchsorted(fstat_h_rm, re)
        count_h_rm = (right_h_rm - left_h_rm) / f.attrs['foreground_time'] * \
                     lal.YRJUL_SI

        pylab.errorbar(bins[:-1] + args.bin_size / 2, count_h_rm,
                       xerr=args.bin_size/2,
                       label='Hierarchically Removed Foreground', mec='none',
                       fmt='o', ms=1, capthick=0, elinewidth=4,
                       color='#ff0000')

    left = numpy.searchsorted(fstat, le)
    right = numpy.searchsorted(fstat, re)
    count = (right - left) / f.attrs['foreground_time'] * lal.YRJUL_SI
    pylab.errorbar(bins[:-1] + args.bin_size / 2, count,
                   xerr=args.bin_size/2, label='Foreground',
                   mec='none', fmt='o', ms=1, capthick=0, elinewidth=4,  color='#ff6600')

pylab.xlabel('Weighted Network SNR, $\\rho_c$ (Bin Size = %.2f)' % args.bin_size)
pylab.ylabel('Trigger Rate (yr$^{-1})$')
pylab.xlim(xmin=args.x_min)
pylab.ylim(ymin=0.5 / f.attrs['background_time_exc'] * lal.YRJUL_SI)
pylab.grid()
leg = pylab.legend(loc='upper center', fontsize=9)

end = sigma_from_p(fap.min() * args.trials_factor)

if not args.closed_box:
    sigmas = [1, 2, 3, 4, end]
    for ii, sig in enumerate(sigmas[:-1]):
        next_sig = sigmas[ii + 1]

        p1 = 1 - p_from_sigma(sig) / args.trials_factor
        p2 = 1 - p_from_sigma(next_sig) / args.trials_factor        

        x1 = numpy.searchsorted(fap[::-1], p1)
        x2 = numpy.searchsorted(fap[::-1], p2)
        
        if x1 == x2:
            continue
        
        ymin, ymax = pylab.gca().get_ylim()
        try:
            x = [bstat[::-1][x1], bstat[::-1][x2]]
        except IndexError:
            break
        pylab.fill_between(x, ymin, ymax, color=pylab.cm.Blues(next_sig / 8.0), zorder=-1)
        
        if next_sig == end:
            next_sig = '%.1f' % next_sig
            
        pylab.text(bstat[::-1][x2] - .1, ymax, r"$%s \sigma$" % next_sig, fontsize=10)

ax1 =  pylab.gca()
ax2 = ax1.twinx()
fac = f.attrs['foreground_time'] / lal.YRJUL_SI
ymin = ax1.get_ylim()[0] * fac
ymax =  ax1.get_ylim()[1] * fac

ax2.set_ylim(ymin=ymin, ymax=ymax)
ax2.set_yscale('log')
ax2.set_ylabel('Number per Experiment')

pycbc.results.save_fig_with_metadata(fig, args.output_file,
     title="%s bin, Count vs Rank" % f.attrs['name'] if 'name' in f.attrs else "Count vs Rank", 
     caption="Histogram of the FAR vs the ranking statistic in the search.",
<<<<<<< HEAD
     cmd=' '.join(sys.argv))
=======
     cmd=' '.join(sys.argv)) 
>>>>>>> abe5976a
<|MERGE_RESOLUTION|>--- conflicted
+++ resolved
@@ -182,8 +182,4 @@
 pycbc.results.save_fig_with_metadata(fig, args.output_file,
      title="%s bin, Count vs Rank" % f.attrs['name'] if 'name' in f.attrs else "Count vs Rank", 
      caption="Histogram of the FAR vs the ranking statistic in the search.",
-<<<<<<< HEAD
-     cmd=' '.join(sys.argv))
-=======
-     cmd=' '.join(sys.argv)) 
->>>>>>> abe5976a
+     cmd=' '.join(sys.argv))