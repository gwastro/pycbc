#!/usr/bin/env python

# Copyright (C) 2016 Christopher M. Biwer, Collin Capano
#
# This program is free software; you can redistribute it and/or modify it
# under the terms of the GNU General Public License as published by the
# Free Software Foundation; either version 3 of the License, or (at your
# option) any later version.
#
# This program is distributed in the hope that it will be useful, but
# WITHOUT ANY WARRANTY; without even the implied warranty of
# MERCHANTABILITY or FITNESS FOR A PARTICULAR PURPOSE.  See the GNU General
# Public License for more details.
#
# You should have received a copy of the GNU General Public License along
# with this program; if not, write to the Free Software Foundation, Inc.,
# 51 Franklin Street, Fifth Floor, Boston, MA  02110-1301, USA.
""" Runs a sampler to find the posterior distributions.
"""

import os
import argparse
import logging
import shutil

import numpy
import h5py

import pycbc
from pycbc import (distributions, transforms, fft,
                   opt, psd, scheme, strain, weave)
from pycbc.waveform import generator

from pycbc import __version__
from pycbc import inference
from pycbc.inject import InjectionSet
from pycbc.inference import (models, burn_in, option_utils)
from pycbc.strain.calibration import Recalibrate
from pycbc.workflow import configuration

# command line usage
parser = argparse.ArgumentParser(usage=__file__ + " [--options]",
                                 description=__doc__)
parser.add_argument("--version", action="version", version=__version__,
                    help="Prints version information.")
parser.add_argument("--verbose", action="store_true", default=False,
                    help="Print logging messages.")
# output options
parser.add_argument("--output-file", type=str, required=True,
                    help="Output file path.")
parser.add_argument("--force", action="store_true", default=False,
                    help="If the output-file already exists, overwrite it. "
                         "Otherwise, an OSError is raised.")
parser.add_argument("--save-backup", action="store_true",
                    default=False,
                    help="Don't delete the backup file after the run has "
                         "completed.")
# parallelization options
parser.add_argument("--nprocesses", type=int, default=1,
                    help="Number of processes to use. If not given then only "
                         "a single core will be used.")
parser.add_argument("--use-mpi", action='store_true', default=False,
                    help="Use MPI to parallelize the sampler")
parser.add_argument("--samples-file", default=None,
                    help="Use an iteration from an InferenceFile as the "
                         "initial proposal distribution. The same "
                         "number of walkers and the same [variable_params] "
                         "section in the configuration file should be used. "
                         "The priors must allow encompass the initial "
                         "positions from the InferenceFile being read.")
# add data options
parser.add_argument("--instruments", type=str, nargs="+",
                    help="IFOs, eg. H1 L1.")
option_utils.add_low_frequency_cutoff_opt(parser)
parser.add_argument("--psd-start-time", type=float, default=None,
                    help="Start time to use for PSD estimation if different "
                         "from analysis.")
parser.add_argument("--psd-end-time", type=float, default=None,
                    help="End time to use for PSD estimation if different "
                         "from analysis.")
parser.add_argument("--seed", type=int, default=0,
                    help="Seed to use for the random number generator that "
                         "initially distributes the walkers. Default is 0.")
# add config options
configuration.add_workflow_command_line_group(parser)
# add module pre-defined options
fft.insert_fft_option_group(parser)
opt.insert_optimization_option_group(parser)
psd.insert_psd_option_group_multi_ifo(parser)
scheme.insert_processing_option_group(parser)
strain.insert_strain_option_group_multi_ifo(parser)
weave.insert_weave_option_group(parser)
strain.add_gate_option_group(parser)

# parse command line
opts = parser.parse_args()

# setup log
# If we're running in MPI mode, only allow the parent to print
if opts.use_mpi:
    from mpi4py import MPI
    rank = MPI.COMM_WORLD.Get_rank()
    opts.verbose &= rank == 0
pycbc.init_logging(opts.verbose)

# verify options are sane
fft.verify_fft_options(opts, parser)
opt.verify_optimization_options(opts, parser)
#psd.verify_psd_options(opts, parser)
scheme.verify_processing_options(opts, parser)
#strain.verify_strain_options(opts, parser)
weave.verify_weave_options(opts, parser)

# set seed
numpy.random.seed(opts.seed)
logging.info("Using seed %i", opts.seed)

# we'll silence numpy warnings since they are benign and make for confusing
# logging output
numpy.seterr(divide='ignore', invalid='ignore')

# get scheme
ctx = scheme.from_cli(opts)
fft.from_cli(opts)

# Set up model arguments
model_args = {}

# get the data and psd
strain_dict, stilde_dict, psd_dict = option_utils.data_from_cli(opts)
if stilde_dict:
    # make sure a low frequency cutoff was provided
    if not opts.low_frequency_cutoff:
        raise ValueError("must provide --low-frequency-cutoff for PSD "
                         "estimation")
    model_args['data'] = stilde_dict
    model_args['psds'] = psd_dict

with ctx:

    # read configuration file
<<<<<<< HEAD
    cp = option_utils.config_parser_from_cli(opts)
    
    # Note: PyCBC's multi-ifo parser uses key:ifo for
    # the injection file, even though we will use the same
    # injection file all detectors. This
    # should be fixed in a future version of PyCBC. Once it is,
    # update this. Until then, just use the first file.
=======
    cp = configuration.WorkflowConfigParser.from_cli(opts)

    # create an empty checkpoint file, if needed
    condor_ckpt = cp.has_option('sampler', 'checkpoint-signal')
    if condor_ckpt:
        logging.info(
            "Sampler will exit with signal {} after checkpointing".format(
                cp.get('sampler', 'checkpoint-signal')))
        # create an empty output file to keep condor happy
        open(opts.output_file, 'a').close()
>>>>>>> 23b974db

    if opts.injection_file and opts.ringdown_injection_file:
        raise ValueError('Ringdown injections and other injections cannot \
                            be given simultaneously.')
    
    if opts.injection_file:
        injection_file = opts.injection_file.values()[0]  # None if not set
        input_injection_file = injection_file
    else:
        injection_file = None
        input_injection_file = None
    
    if opts.ringdown_injection_file: 
        ringdown_injection_file = opts.ringdown_injection_file.values()[0]
        input_injection_file = ringdown_injection_file
    else:
        ringdown_injection_file = None
        input_injection_file = None

    # If injection placeholders for static params are set in config file, 
    # insert injected parameters.
    if input_injection_file \
            and "injection" in dict(cp.items('static_params')).values():
        inj = InjectionSet(input_injection_file)
        for opt in cp.options(section='static_params'):
            if cp.get('static_params', opt) == "injection" \
                                and opt not in inj.table.fieldnames:
                raise ValueError("Static param placeholder \"injection\" \
                            has no counterpart in injection file.")
            elif cp.get('static_params', opt) == "injection":
                cp.set('static_params', opt, str(inj.table[opt][0]))
        
    # get ifo-specific instances of calibration model
    if cp.has_section('calibration'):
        logging.info("Initializing calibration model")
        recalibration = {ifo: Recalibrate.from_config(cp, ifo,
                                                      section='calibration')
                         for ifo in opts.instruments}
        model_args['recalibration'] = recalibration

    # get gates for templates
    gates = strain.gates_from_cli(opts)
    if gates:
        model_args['gates'] = gates

    logging.info("Setting up model")

    # construct class that will return the natural logarithm of likelihood
    model = models.read_from_config(cp, **model_args)

    logging.info("Setting up sampler")

    # Create sampler that will run.
    # Note: the pool is created at this point. This means that,
    # unless you enjoy angering your cluster admins,
    # NO SAMPLES FILE IO SHOULD BE DONE PRIOR TO THIS POINT!!!
    sampler = inference.sampler.load_from_config(
        cp, model, nprocesses=opts.nprocesses, use_mpi=opts.use_mpi)
    
    # set up output/checkpoint file    
    sampler.setup_output(opts.output_file, force=opts.force,
                         injection_file=injection_file, \
                         ringdown_injection_file = ringdown_injection_file)
        
    # Figure out where to get the initial conditions from: a samples file,
    # the checkpoint file, the prior, or an initial prior.
    samples_file = opts.samples_file
    # use the checkpoint file instead if resume from checkpoint
    if not sampler.new_checkpoint:
        samples_file = sampler.checkpoint_file
    if samples_file is not None:
        logging.info("Initial positions taken from last iteration in %s",
                     samples_file)
        init_prior = None
    else:
        # try to load an initial distribution from the config file
        init_prior = inference.sampler.initial_dist_from_config(
            cp, sampler.variable_params)

    sampler.set_initial_conditions(initial_distribution=init_prior,
                                   samples_file=samples_file)

    # Run the sampler
    sampler.run()

    # Finalize the output 
    sampler.finalize()

if condor_ckpt:
   # unlink the empty output file
   try:
       os.unlink(opts.output_file)
   except:
       pass

# rename checkpoint to output and delete backup
logging.info("Moving checkpoint to output")
os.rename(sampler.checkpoint_file, opts.output_file)
if not opts.save_backup:
    logging.info("Deleting backup file")
    os.remove(sampler.backup_file)

if condor_ckpt:
   # create an empty checkpoint file
   open(sampler.checkpoint_file, 'a').close()

# exit
logging.info("Done")<|MERGE_RESOLUTION|>--- conflicted
+++ resolved
@@ -139,15 +139,6 @@
 with ctx:
 
     # read configuration file
-<<<<<<< HEAD
-    cp = option_utils.config_parser_from_cli(opts)
-    
-    # Note: PyCBC's multi-ifo parser uses key:ifo for
-    # the injection file, even though we will use the same
-    # injection file all detectors. This
-    # should be fixed in a future version of PyCBC. Once it is,
-    # update this. Until then, just use the first file.
-=======
     cp = configuration.WorkflowConfigParser.from_cli(opts)
 
     # create an empty checkpoint file, if needed
@@ -158,7 +149,6 @@
                 cp.get('sampler', 'checkpoint-signal')))
         # create an empty output file to keep condor happy
         open(opts.output_file, 'a').close()
->>>>>>> 23b974db
 
     if opts.injection_file and opts.ringdown_injection_file:
         raise ValueError('Ringdown injections and other injections cannot \
