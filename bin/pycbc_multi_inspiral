--- conflicted
+++ resolved
@@ -394,12 +394,9 @@
     event_mgr = EventManagerCoherent(
         args, args.instruments, ifo_names,
         [ifo_out_types[n] for n in ifo_names], network_names,
-<<<<<<< HEAD
-        [network_out_types[n] for n in network_names])
+        [network_out_types[n] for n in network_names], time_slides=time_slides)
+
     # Template bank: filtering and thinning
-=======
-        [network_out_types[n] for n in network_names], time_slides=time_slides)
->>>>>>> 68e527b3
     logging.info("Read in template bank")
     bank = waveform.FilterBank(
         args.bank_file, flen, delta_f, complex64, low_frequency_cutoff=flow,
