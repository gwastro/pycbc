#!/usr/bin/env python

# Copyright (C) 2014 Alex Nitz
#
# This program is free software; you can redistribute it and/or modify it
# under the terms of the GNU General Public License as published by the
# Free Software Foundation; either version 3 of the License, or (at your
# option) any later version.
#
# This program is distributed in the hope that it will be useful, but
# WITHOUT ANY WARRANTY; without even the implied warranty of
# MERCHANTABILITY or FITNESS FOR A PARTICULAR PURPOSE.  See the GNU General
# Public License for more details.
#
# You should have received a copy of the GNU General Public License along
# with this program; if not, write to the Free Software Foundation, Inc.,
# 51 Franklin Street, Fifth Floor, Boston, MA  02110-1301, USA.

"""
Find multi-detector gravitational wave triggers and calculate the
coherent SNRs and related statistics.

To see an example on how to analyze the GW170817 event using this executable,
take a look at:
https://github.com/gwastro/pycbc/blob/master/examples/multi_inspiral/run.sh
"""

import logging
import time
from collections import defaultdict
import argparse
import numpy as np
import h5py
from pycbc import (
    detector, fft, init_logging, inject, opt, psd, scheme, strain, vetoes,
    waveform, DYN_RANGE_FAC
)
from pycbc.events import ranking, coherent as coh, EventManagerCoherent
from pycbc.filter import MatchedFilterControl
from pycbc.types import TimeSeries, zeros, float32, complex64
from pycbc.types import MultiDetOptionAction
from pycbc.vetoes import sgchisq
from pycbc.conversions import mchirp_from_mass1_mass2

# The following block of lines sets up the command-line interface (CLI) for the
# pycbc_multi_inspiral executable.
time_init = time.time()
parser = argparse.ArgumentParser(description=__doc__)
parser.add_argument("-V", "--verbose", action="store_true",
                    help="prints extra debugging information during runtime",
                    default=False)
parser.add_argument("--output", type=str)
parser.add_argument("--instruments", nargs="+", type=str, required=True,
                    help="List of instruments to analyze.")
parser.add_argument("--bank-file", type=str)
parser.add_argument("--snr-threshold", type=float,
                    help="SNR threshold for trigger generation")
parser.add_argument("--newsnr-threshold", type=float, metavar='THRESHOLD',
                    help="Cut triggers with NewSNR less than THRESHOLD")
parser.add_argument("--low-frequency-cutoff", type=float,
                    help="The low frequency cutoff to use for filtering "
                         "(Hz)")
# add approximant arg
waveform.bank.add_approximant_arg(parser)
parser.add_argument("--order", type=str,
                    help="The integer half-PN order at which to generate the "
                         "approximant.")
parser.add_argument("--taper-template",
                    choices=["start", "end", "startend"],
                    help="For time-domain approximants, taper the start "
                         "and/or end of the waveform before FFTing.")
parser.add_argument("--cluster-method", choices=["template", "window"],
                    default="window",
                    help="Method to use when clustering triggers. 'window' - "
                         "cluster within a fixed time window defined by the "
                         "cluster-window option (default); or 'template' - "
                         "cluster within windows defined by each template's "
                         "chirp length.")
parser.add_argument("--cluster-window", type=float, default=0,
                    help="Length of clustering window in seconds.")
parser.add_argument("--bank-veto-bank-file", type=str, help="Path to the "
                    "bank file used to compute the the bank chi-square veto.")
parser.add_argument("--chisq-bins", default=0)
# Commenting out options which are not yet implemented
# parser.add_argument("--chisq-threshold", type=float, default=0)
# parser.add_argument("--chisq-delta", type=float, default=0)
parser.add_argument("--autochi-number-points", type=int, default=0)
parser.add_argument("--autochi-stride", type=int, default=0)
parser.add_argument("--autochi-onesided", action='store_true',
                    default=False)
parser.add_argument("--downsample-factor", type=int, default=1,
                    help="Factor that determines the interval between the "
                         "initial SNR sampling. If not set (or 1) no sparse "
                         "sample is created, and the standard full SNR is "
                         "calculated.")
parser.add_argument("--upsample-threshold", type=float,
                    help="The fraction of the SNR threshold to check the "
                         "sparse SNR sample.")
parser.add_argument("--upsample-method", choices=["pruned_fft"],
                    default='pruned_fft',
                    help="The method to find the SNR points between the "
                         "sparse SNR sample.")
parser.add_argument("--user-tag", type=str, metavar="TAG",
                    help="This is used to identify FULL_DATA jobs for "
                         "compatibility with pipedown post-processing. Option "
                         "will be removed when no longer needed.")
# Arguments added for the coherent stuff
parser.add_argument("--ra", type=float, help="Right ascension, in radians")
parser.add_argument("--dec", type=float, help="Declination, in radians")
parser.add_argument("--sky-grid", type=str,
                    help="Sky-grid (hdf file) containing two datasets : "
                    "ra and dec, both in radians")
parser.add_argument("--coinc-threshold", type=float, default=0.0,
                    help="Triggers with coincident/coherent snr below this "
                         "value will be discarded.")
parser.add_argument("--do-null-cut", action='store_true',
                    help="Apply a cut based on null SNR.")
parser.add_argument("--null-min", type=float, default=5.25,
                    help="Triggers with null_snr above this value will be"
                         " discarded.")
parser.add_argument("--null-grad", type=float, default=0.2,
                    help="The gradient of the line defining the null cut "
                         "after the null step.")
parser.add_argument("--null-step", type=float, default=20.,
                    help="Triggers with coherent snr above null_step will "
                         "be cut according to the null_grad and null_min.")
parser.add_argument("--trigger-time", type=int,
                    help="Time of the GRB, used to set the antenna patterns.")
parser.add_argument("--projection", default="standard",
                    choices=["standard", "left", "right", "left+right"],
                    help="Choice of projection matrix. 'left' and 'right' "
                         "correspond to face-away and face-on")
parser.add_argument("--num-slides", type=int, default=0,
                    help="Number of time slides to perform.")
parser.add_argument("--slide-shift", type=float, default=1.,
                    help="Size of each time slide shift.")
# Add options groups
strain.insert_strain_option_group_multi_ifo(parser)
strain.StrainSegments.insert_segment_option_group_multi_ifo(parser)
psd.insert_psd_option_group_multi_ifo(parser)
scheme.insert_processing_option_group(parser)
fft.insert_fft_option_group(parser)
opt.insert_optimization_option_group(parser)
inject.insert_injfilterrejector_option_group_multi_ifo(parser)
sgchisq.SingleDetSGChisq.insert_option_group(parser)
args = parser.parse_args()
init_logging(args.verbose)
# Set GRB time variable for convenience
t_gps = args.trigger_time
# The following line aranges the ifos in alphabetical order so they are 
# always called in the same order.
args.instruments.sort()
nifo = len(args.instruments[:])
# The following class verification methods are used to check whether input CLI
# options provided by parser to pycbc.strain, pycbc.strain.StrainSegments,
# pycbc.psd, pycbc.scheme & pycbc.fft modules are sane.
# pycbc.strain CLI verifier:
strain.verify_strain_options_multi_ifo(
                                      args, parser, args.instruments)
strain.StrainSegments.verify_segment_options_multi_ifo(
                                      args, parser, args.instruments)
# The pycbc.psd CLI verifier:
psd.verify_psd_options_multi_ifo(
                                args, parser, args.instruments)
# The pycbc.scheme CLI verifier:
scheme.verify_processing_options(args, parser)
# The pycbc.fft CLI verifier:
fft.verify_fft_options(args, parser)
# The following stores a Dictionary of "InjFilterRejector" objects
# which is used to avoid using computing power on injections corresponding 
# to templates with significantly different chirp mass.
inj_filter_rejector = inject.InjFilterRejector.from_cli_multi_ifos(
    args, args.instruments)
# The following stores a dictionary of "timeseries" objects. Each of them
# corresponds to the strain each detectors.
# strain data is taken from args.gps_start_time to args.gps_end_time
# using the sampling rate args.sample_rate
strain_dict = strain.from_cli_multi_ifos(
    args, args.instruments, inj_filter_rejector, dyn_range_fac=DYN_RANGE_FAC)
# The following stores a dictionary of python slice objects, that indicate
# where the segments begin and end,for each detector's timeseries.
strain_segments_dict = strain.StrainSegments.from_cli_multi_ifos(
    args, strain_dict, args.instruments)
ctx = scheme.from_cli(args)
with ctx:
    fft.from_cli(args)
    # Set some often used variables for easy access
    flow = args.low_frequency_cutoff
    flow_dict = defaultdict(lambda : flow)
    # The following for loop is used to check whether
    # the sampling rate, flen and tlen agree for all detectors
    # taking the zeroth detector in the list as a reference.
    for count, ifo in enumerate(args.instruments):
        if count == 0:
            sample_rate = strain_dict[ifo].sample_rate
            sample_rate_dict = defaultdict(lambda : sample_rate)
            flen = strain_segments_dict[ifo].freq_len
            flen_dict = defaultdict(lambda : flen)
            tlen = strain_segments_dict[ifo].time_len
            tlen_dict = defaultdict(lambda : tlen)
            delta_f = strain_segments_dict[ifo].delta_f
            delta_f_dict = defaultdict(lambda : delta_f)
        else:
            try:
                assert(sample_rate == strain_dict[ifo].sample_rate)
                assert(flen == strain_segments_dict[ifo].freq_len)
                assert(tlen == strain_segments_dict[ifo].time_len)
                assert(delta_f == strain_segments_dict[ifo].delta_f)
            except:
                err_msg = "Sample rate, frequency length and time length "
                err_msg += "must all be consistent across ifos."
                raise ValueError(err_msg)
    # segments is a dictionary of "frequency domain" objects, each
    # of which is the Fourier transform of the segments in strain_segments_dict
    logging.info("Making frequency-domain data segments")
    segments = {
        ifo: strain_segments_dict[ifo].fourier_segments()
        for ifo in args.instruments
        }
    # The timedomain segments dictionary is deleted to save memory.
    del strain_segments_dict
    # The follwowing pycbc.psd method
    # associates PSDs to segments for all ifos when using the multi-detector CLI
    psd.associate_psds_to_multi_ifo_segments(
        args, segments, strain_dict, flen, delta_f, flow, args.instruments,
        dyn_range_factor=DYN_RANGE_FAC, precision='single')
    # Currently we are using the same matched-filter parameters for all
    # ifos. Therefore only one MatchedFilterControl needed. Maybe this can
    # change if needed. Segments is only used to get tlen etc. which is
    # same for all ifos, so just send the first ifo
    template_mem = zeros(tlen, dtype=complex64)

    #Read the sky grid or the single sky position
    if args.sky_grid is not None and args.ra is not None and args.dec is not None:
        parser.error('Give either a sky grid or a sky position, not both')

    if args.sky_grid is not None:
        sky_grid = h5py.File(args.sky_grid, 'r')
        ra = np.array(sky_grid['ra'])
        dec = np.array(sky_grid['dec'])
    if args.ra is not None and args.dec is not None:
        ra = np.array([args.ra])
        dec = np.array([args.dec])

    sky_positions = np.array([ra, dec])
    num_sky_positions = sky_positions.shape[1]
    positions_array = np.arange(num_sky_positions)

    # Calculate time delays to each detector and store time slide shifts
    # in a dedicated dictionary
    slide_ids = np.arange(1 + args.num_slides)
    time_slides = {
        ifo: args.slide_shift * slide_ids * n_ifo
        for n_ifo, ifo in enumerate(args.instruments)}
    # Given the time delays in time_slides, the following dictionary keeps the
    # time delay indices evaluated wrt the geocenter, in units of samples, i.e.
    # (time delay from geocenter + timeslide)*sampling_rate
    time_delay_idx = {
            slide: {
                position_index: {
                    ifo: int(round(
                        (detector.Detector(ifo).time_delay_from_earth_center(
                            sky_positions[0][position_index], sky_positions[1][position_index], t_gps)
                            + time_slides[ifo][slide])
                        * sample_rate
                        ))
                        for ifo in args.instruments
                } for position_index in positions_array
            } for slide in slide_ids
        }

    # Matched filter each ifo. Don't cluster here for a coherent search.
    # Clustering happens at the end of the template loop.
    # NOTE: The single detector SNR threshold should not necessarily be
    #        applied to every IFO (usually only 2 most sensitive in
    #        network)
    matched_filter = {
        ifo: MatchedFilterControl(
            args.low_frequency_cutoff, None, args.snr_threshold, tlen, delta_f,
            complex64, segments[ifo], template_mem, use_cluster=False,
            downsample_factor=args.downsample_factor,
            upsample_threshold=args.upsample_threshold,
            upsample_method=args.upsample_method, cluster_function='symmetric')
        for ifo in args.instruments}
    # Vetoes
    # The existing SingleDetPowerChisq can calculate the single detector
    # chisq for multiple ifos, so just use that directly.
    logging.info("Initializing signal-based vetoes.")
    # The existing SingleDetPowerChisq can calculate the single detector
    # chisq for multiple ifos, so just use that directly.
    power_chisq = vetoes.SingleDetPowerChisq(args.chisq_bins)
    # The existing SingleDetBankVeto can calculate the single detector
    # bank veto for multiple ifos, so we just use it directly.
    bank_chisq = vetoes.SingleDetBankVeto(
        args.bank_veto_bank_file, flen, delta_f, flow, complex64,
        phase_order=args.order, approximant=args.approximant)
    # Same here
    autochisq = vetoes.SingleDetAutoChisq(
        args.autochi_stride, args.autochi_number_points,
        onesided=args.autochi_onesided)
    # Here we take all frequency-domain segments and over-whiten them
    # dividing by the PSD estimate
    logging.info("Overwhitening frequency-domain data segments")
    for ifo in args.instruments:
        for seg in segments[ifo]:
            seg /= seg.psd
    # The following dicts are used to initialize and feed the event manager
    ifo_out_types = {
        'time_index': int,
        'ifo': int, # IFO is stored as an int internally!
        'snr': complex64,
        'chisq': float32,
        'chisq_dof': int,
        'bank_chisq': float32,
        'bank_chisq_dof': int,
        'cont_chisq': float32,
        'slide_id': int
        }
    ifo_out_vals = {
        'time_index': None,
        'ifo': None,
        'snr': None,
        'chisq': None,
        'chisq_dof': None,
        'bank_chisq': None,
        'bank_chisq_dof': None,
        'cont_chisq': None,
        'slide_id': None
        }
    ifo_names = sorted(ifo_out_vals.keys())
    network_out_types = {
        'dec': float32,
        'ra': float32,
        'time_index': int,
        'coherent_snr': float32,
        'null_snr': float32,
        'nifo': int,
        'my_network_chisq': float32,
        'my_network_bank_chisq': float32,
        'my_network_cont_chisq': float32,
        'reweighted_snr': float32,
        'slide_id': int,
        'mass1': float32,
        'mass2': float,
        'mchirp': float
        }
    network_out_vals = {
        'dec': None,
        'ra': None,
        'time_index': None,
        'coherent_snr': None,
        'null_snr': None,
        'nifo': None,
        'my_network_chisq': None,
        'my_network_bank_chisq': None,
        'my_network_cont_chisq': None,
        'reweighted_snr': None,
        'slide_id': None,
        'mass1': None,
        'mass2': None,
        'mchirp': None
        }
    network_names = sorted(network_out_vals.keys())
    event_mgr = EventManagerCoherent(
<<<<<<< HEAD
        args, args.instruments, ifo_names,
        [ifo_out_types[n] for n in ifo_names], network_names,
        [network_out_types[n] for n in network_names],
        segments=segments, time_slides=time_slides)
=======
        args,
        args.instruments,
        ifo_names,
        [ifo_out_types[n] for n in ifo_names],
        network_names,
        [network_out_types[n] for n in network_names], 
        segments=segments,
        time_slides=time_slides,
        gating_info={det: strain_dict[det].gating_info for det in strain_dict}
    )
>>>>>>> 232a4cef

    # Template bank: filtering and thinning
    logging.info("Read in template bank")
    bank = waveform.FilterBank(
        args.bank_file, flen, delta_f, complex64, low_frequency_cutoff=flow,
        phase_order=args.order, taper=args.taper_template,
        approximant=args.approximant, out=template_mem)
    # Use injfilterrejector to reduce the bank to only those templates that
    # might actually find something
    n_bank = len(bank)
    nfilters = 0
    logging.info("Full template bank size: %d", n_bank)
    for ifo in args.instruments:
        bank.template_thinning(inj_filter_rejector[ifo])
    if not len(bank) == n_bank:
        n_bank = len(bank)
        logging.info("Template bank size after thinning: %d", n_bank)

    # Antenna patterns
    antenna_patterns = [[[0 for i in range(2)] for position_index in positions_array] for i in range(len(args.instruments))]
    for i, ifo in enumerate(args.instruments):
        for position_index in positions_array:
            antenna_patterns[i][position_index] = detector.Detector(ifo).antenna_pattern(sky_positions[0][position_index], sky_positions[1][position_index], polarization=0, t_gps=t_gps)

    ap = {}
    for i, ifo in enumerate(args.instruments):
        ap[ifo] = antenna_patterns[i]

    # Loop over templates
    for t_num, template in enumerate(bank):
        # Loop over segments
        m1 = bank.table['mass1'][t_num]
        m2 = bank.table['mass2'][t_num]
        mchirp = mchirp_from_mass1_mass2(m1, m2)
        for s_num,stilde in enumerate(segments[args.instruments[0]]):
            stilde = {ifo : segments[ifo][s_num] for ifo in args.instruments}
            # Filter check checks the 'inj_filter_rejector' options to
            # determine whether to filter this template/segment
            # if injections are present.
            analyse_segment = True
            for ifo in args.instruments:
                if not inj_filter_rejector[ifo].template_segment_checker(
                        bank, t_num, stilde[ifo]):
                    logging.info(
                        "Skipping segment %d/%d with template %d/%d as no "
                        "detectable injection is present",
                        s_num + 1, len(segments[ifo]), t_num + 1, n_bank)
                    analyse_segment = False
            # Find detector sensitivities (sigma) and make array of
            # normalised
            sigmasq = {
                ifo : template.sigmasq(segments[ifo][s_num].psd)
                for ifo in args.instruments}
            sigma = {ifo : np.sqrt(sigmasq[ifo]) for ifo in args.instruments}
            # Every time s_num is zero or we skip the segment, we run new
            # template to increment the template index
            if s_num==0:
                event_mgr.new_template(tmplt=template.params, sigmasq=sigmasq)
            if not analyse_segment: continue
            logging.info(
                "Analyzing segment %d/%d", s_num + 1, len(segments[ifo]))
            # The following dicts are created to store copies of the
            # matched filtering results computed below
            snr_dict = dict.fromkeys(args.instruments)
            norm_dict = dict.fromkeys(args.instruments)
            corr_dict = dict.fromkeys(args.instruments)
            idx = dict.fromkeys(args.instruments)
            snrv_dict = dict.fromkeys(args.instruments)
            snr = dict.fromkeys(args.instruments)
            for ifo in args.instruments:
                logging.info(
                    "Filtering template %d/%d, ifo %s", t_num + 1, n_bank, ifo)
                # No clustering in the coherent search until the end.
                # The correlation vector is the FFT of the snr (so inverse
                # FFT it to get the snr).
              	# The following lines Unpack & store copies of the matched
              	# filtering results for the current segment and template.
                snr_ts, norm, corr, ind, snrv = \
                     matched_filter[ifo].matched_filter_and_cluster(
                         s_num, template.sigmasq(stilde[ifo].psd), window=0)
                # snr time series for each ifo
                snr_dict[ifo] = (
                        snr_ts[matched_filter[ifo].segments[s_num].analyze]
                        * norm)
                norm_dict[ifo] = norm
                # The correlation vector for each ifo. it is the  FFT of the snr
                # (so inverse FFT it to get the snr).
                corr_dict[ifo] = corr.copy()
                # Trigger indices list for each ifo
                idx[ifo] = ind.copy()
                # Trigger snr list for each ifo
                snrv_dict[ifo] = snrv.copy()
		# Normalized trigger snr list for each ifo
                snr[ifo] = snrv * norm

            # Move onto next segment if there are no triggers.
            n_trigs = [len(snrv_dict[ifo]) for ifo in args.instruments]
            if not any(n_trigs):
                continue
            # Short timeslides start here !
            # Loop through slides, staring with the zero-lag
            for slide in range(args.num_slides + 1):
                logging.info(
                        "Analyzing slide %d/%d", slide, args.num_slides)
                for position_index in positions_array:
                    logging.info(
                        "Analyzing sky position %d/%d", position_index+1, len(positions_array))
                    # Save the indexes of triggers (if we have any)
                    # Even if we have none, need to keep an empty dictionary.
                    # Only do this if idx doesn't get time shifted out of the
                    # time we are looking at, i.e., require
                    # idx[ifo] - time_delay_idx[slide][position_index][ifo]
                    # to be in  (0, len(snr_dict[ifo]))
                    idx_dict = {
                    ifo: idx[ifo][
                        np.logical_and(
                            idx[ifo] > time_delay_idx[slide][position_index][ifo],
                            idx[ifo] - time_delay_idx[slide][position_index][ifo]
                                < len(snr_dict[ifo]))
                        ]
                    for ifo in args.instruments
                    }

                    # Find triggers that are coincident (in geocent time) in
                    # multiple ifos. If a single ifo analysis then just use the
                    # indexes from that ifo.
                    if nifo > 1:
                        coinc_idx = coh.get_coinc_indexes(
                            idx_dict, time_delay_idx[slide][position_index])
                    else:
                        coinc_idx = (
                            idx_dict[args.instruments[0]]
                            - time_delay_idx[slide][position_index][args.instruments[0]]
                            )
                    logging.info("Found %d coincident triggers", len(coinc_idx))
                    for ifo in args.instruments:
                        # Raise errror if this segment has no data
                        # FIXME: raise this sooner?
                        if len(snr_dict[ifo])==0:
                            raise RuntimeError(
                                'The SNR triggers dictionary is empty. This '
                                'should not be possible.')
                    # Time delay is applied to indices
                    coinc_idx_det_frame = {
                        ifo: (coinc_idx + time_delay_idx[slide][position_index][ifo]) % len(snr_dict[ifo])
                        for ifo in args.instruments}
                    # Calculate the coincident and coherent snr. Check we have
                    # data before we try to compute the coherent snr
                    if len(coinc_idx) != 0 and nifo > 1:
                        # Find coinc snr at trigger times and apply coinc snr
                        # threshold
                        rho_coinc, coinc_idx, coinc_triggers = \
                            coh.coincident_snr(
                                snr_dict, coinc_idx, args.coinc_threshold,
                                time_delay_idx[slide][position_index])
                        logging.info(
                            "%d coincident tiggers above coincident SNR threshold",
                            len(coinc_idx))
                        if len(coinc_idx) != 0:
                            logging.info(
                                "Max coincident SNR = %.2f", max(rho_coinc))
                    # If there is only one ifo, then coinc_triggers is just the
                    # triggers from the ifo
                    elif len(coinc_idx) != 0 and nifo == 1:
                        coinc_triggers = {
                            args.instruments[0]: snr[args.instruments[0]][
                                coinc_idx_det_frame[args.instruments[0]]
                                ]
                            }
                    else:
                        coinc_triggers = {}
                        logging.info("No triggers above coincident SNR threshold")
                    # If we have triggers above coinc threshold and more than 2
                    # ifos, then calculate the coherent statistics
                    if len(coinc_idx) != 0 and nifo > 2:
                        # Plus and cross polarization
                        fp = {ifo: ap[ifo][position_index][0] for ifo in args.instruments}
                        fc = {ifo: ap[ifo][position_index][1] for ifo in args.instruments}
                        if args.projection=='left+right':
                            # Left polarized coherent SNR
                            project_l = coh.get_projection_matrix(
                                fp, fc, sigma, projection='left')
                            (rho_coh_l, coinc_idx_l, coinc_triggers_l,
                                    rho_coinc_l) = \
                                coh.coherent_snr(
                                    coinc_triggers, coinc_idx,
                                    args.coinc_threshold, project_l, rho_coinc)
                            # Right polarized coherent SNR
                            project_r = coh.get_projection_matrix(
                                fp, fc, sigma, projection='right')
                            (rho_coh_r, coinc_idx_r, coinc_triggers_r,
                                    rho_coinc_r) = \
                                coh.coherent_snr(
                                    coinc_triggers, coinc_idx,
                                    args.coinc_threshold, project_r, rho_coinc)
                            # Point by point, track the larger of the two and store it
                            max_idx = np.argmax([rho_coh_l, rho_coh_r], axis=0)
                            rho_coh = np.where(
                                max_idx==0, rho_coh_l, rho_coh_r)
                            coinc_idx = np.where(
                                max_idx==0, coinc_idx_l, coinc_idx_r)
                            coinc_triggers = {
                                ifo: np.where(
                                    max_idx==0, coinc_triggers_l[ifo],
                                    coinc_triggers_r[ifo])
                                for ifo in coinc_triggers_l}
                            rho_coinc = np.where(
                                max_idx==0, rho_coinc_l, rho_coinc_r)
                        else:
                            project = coh.get_projection_matrix(
                                fp, fc, sigma, projection=args.projection)
                            rho_coh, coinc_idx, coinc_triggers, rho_coinc = \
                                coh.coherent_snr(
                                    coinc_triggers, coinc_idx,
                                    args.coinc_threshold, project, rho_coinc)
                        logging.info(
                            "%d triggers above coherent threshold", len(rho_coh))
                        if len(coinc_idx) != 0:
                            logging.info("Max coherent SNR = %.2f", max(rho_coh))
                            #Find the null snr
                            (null, rho_coh, rho_coinc, coinc_idx,
                                    coinc_triggers) =\
                                coh.null_snr(
                                    rho_coh, rho_coinc, snrv=coinc_triggers,
                                    index=coinc_idx)
                            if len(coinc_idx) != 0:
                                logging.info("Max null SNR = %.2f", max(null))
                            logging.info(
                                "%d triggers above null threshold", len(null))
                    # We are now going to find the individual detector chi2
                    # values. To do this it is useful to find the indexes of
                    # the triggers in the detector frame.
                    if len(coinc_idx) != 0:
                        # coinc_idx_det_frame is redefined to account for the
                        # cuts to coinc_idx above
                        coinc_idx_det_frame = {
                            ifo: (coinc_idx + time_delay_idx[slide][position_index][ifo]) % len(snr_dict[ifo])
                            for ifo in args.instruments}
                        coherent_ifo_trigs = {
                            ifo: snr_dict[ifo][coinc_idx_det_frame[ifo]]
                            for ifo in args.instruments}
                            # Calculate the power and autochi2 values for the coinc
                        # indexes (this uses the snr timeseries before the time
                        # delay, so we need to undo it. Same for normalisation)
                        # Need all out vals to be the same length.
                        # This means the entries that are single values
                        # need to be repeated once per event. 
                        num_events = None
                        # Disctionaries for the degrees of freedom and chisqs
                        # these are used to compute the network chisqs
                        chisq = {}
                        chisq_dof = {}
                        chisq_bank = {}
                        chisq_bank_dof = {}
                        chisq_cont = {}
                        chisq_cont_dof = {}
                        for ifo in args.instruments:
                            # Chisqs
                            chisq[ifo], chisq_dof[ifo] = power_chisq.values(
                                corr_dict[ifo],
                                coherent_ifo_trigs[ifo] / norm_dict[ifo],
                                norm_dict[ifo], stilde[ifo].psd,
                                coinc_idx_det_frame[ifo]
                                + stilde[ifo].analyze.start,
                                template)
                            chisq_bank[ifo], chisq_bank_dof[ifo] = \
                                bank_chisq.values(
                                    template, stilde[ifo].psd, stilde[ifo],
                                    coherent_ifo_trigs[ifo] / norm_dict[ifo],
                                    norm_dict[ifo],
                                    coinc_idx_det_frame[ifo]
                                    + stilde[ifo].analyze.start)
                            chisq_cont[ifo] = autochisq.values(
                                snr_dict[ifo] / norm_dict[ifo],
                                coinc_idx_det_frame[ifo], template,
                                stilde[ifo].psd, norm_dict[ifo],
                                stilde=stilde[ifo], low_frequency_cutoff=flow)
                            #chisq_cont_dof[ifo] = getattr(autochisq, 'dof')
                            # Number of events
                            if num_events is None:
                                num_events = len(chisq[ifo])
                            # Assign out_vals
                            (ifo_out_vals['chisq'],
                                ifo_out_vals['chisq_dof']) = \
                                    (chisq[ifo], chisq_dof[ifo])
                            (ifo_out_vals['bank_chisq'],
                                ifo_out_vals['bank_chisq_dof']) = \
                                    (chisq_bank[ifo], chisq_bank_dof[ifo])
                            ifo_out_vals['cont_chisq'] = chisq_cont[ifo]
                            print(ifo_out_vals['cont_chisq'])
                            ifo_out_vals['time_index'] = (
                                coinc_idx_det_frame[ifo]
                                + stilde[ifo].cumulative_index
                                )
                            ifo_out_vals['snr'] = coherent_ifo_trigs[ifo]
                            # IFO is stored as an int
                            ifo_out_vals['ifo'] = (
                                [event_mgr.ifo_dict[ifo]] * num_events
                                )
                            # Time slide ID
                            ifo_out_vals['slide_id'] = [slide] * num_events
                            event_mgr.add_template_events_to_ifo(
                                ifo, ifo_names,
                                [ifo_out_vals[n] for n in ifo_names])
                        # Calculate network, network bank and network cont chisq values
                        network_chisq_dict = coh.network_chisq(
                            chisq, chisq_dof, coherent_ifo_trigs)
                        # NOTE: not implemented yet
                        #network_chisq_bank_dict = coh.network_chisq(
                        #    chisq_bank, chisq_bank_dof, coherent_ifo_trigs)
                        #network_chisq_cont_dict = coh.network_chisq(
                        #    chisq_cont, chisq_cont_dof, coherent_ifo_trigs)
                        # Calculate chisq reweighted SNR
                        if nifo > 2:
                            reweighted_snr = ranking.newsnr(
                                rho_coh, network_chisq_dict)
                            # Calculate null reweighted SNR
                            reweighted_snr = coh.reweight_snr_by_null(
                                reweighted_snr, null, rho_coh)
                            network_out_vals['coherent_snr'] = rho_coh
                            network_out_vals['null_snr'] = null
                        elif nifo == 2:
                            reweighted_snr = ranking.newsnr(
                                rho_coinc, network_chisq_dict)
                            network_out_vals['coherent_snr'] = rho_coinc
                        else:
                            rho_sngl = abs(
                                snr[args.instruments[0]][
                                    coinc_idx_det_frame[args.instruments[0]]
                                    ]
                                )
                            reweighted_snr = ranking.newsnr(
                                rho_sngl, network_chisq_dict)
                            network_out_vals['coherent_snr'] = (
                                abs(snr[args.instruments[0]][
                                    coinc_idx_det_frame[args.instruments[0]]
                                    ])
                                )
                        # Assign network values
                        network_out_vals['reweighted_snr'] = reweighted_snr
                        network_out_vals['my_network_chisq'] = (
                            np.real(network_chisq_dict))
                        # NOTE: not implemented yet
                        #network_out_vals['my_network_bank_chisq'] = (
                        #    np.real(my_network_chisq_bank_dict)
                        #)
                        #network_out_vals['network_cont_chisq'] = (
                        #    np.real(my_network_chisq_cont_dict)
                        #)
                        network_out_vals['time_index'] = (
                            coinc_idx + stilde[ifo].cumulative_index)
                        network_out_vals['mass1'] = [m1] * num_events
                        network_out_vals['mass2'] = [m2] * num_events
                        network_out_vals['mchirp'] = [mchirp] * num_events
                        network_out_vals['nifo'] = [nifo] * num_events
                        network_out_vals['dec'] = [sky_positions[1][position_index]] * num_events
                        network_out_vals['ra'] = [sky_positions[0][position_index]] * num_events
                        network_out_vals['slide_id'] = [slide] * num_events
                        event_mgr.add_template_events_to_network(
                            network_names,
                            [network_out_vals[n] for n in network_names])
            if args.cluster_method == "window":
                cluster_window = int(args.cluster_window * sample_rate)
            elif args.cluster_method == "template":
                cluster_window = int(template.chirp_length * sample_rate)
            # Cluster template events by slide
            for slide in range(args.num_slides + 1):
                logging.info("Clustering slide %d", slide)
                event_mgr.cluster_template_network_events(
                    'time_index', 'reweighted_snr', cluster_window, slide=slide)
        event_mgr.finalize_template_events()

logging.info('Writing output')
event_mgr.write_events(args.output)

logging.info("Finished")
logging.info("Time to complete analysis: %d", int(time.time() - time_init))<|MERGE_RESOLUTION|>--- conflicted
+++ resolved
@@ -362,12 +362,6 @@
         }
     network_names = sorted(network_out_vals.keys())
     event_mgr = EventManagerCoherent(
-<<<<<<< HEAD
-        args, args.instruments, ifo_names,
-        [ifo_out_types[n] for n in ifo_names], network_names,
-        [network_out_types[n] for n in network_names],
-        segments=segments, time_slides=time_slides)
-=======
         args,
         args.instruments,
         ifo_names,
@@ -378,7 +372,6 @@
         time_slides=time_slides,
         gating_info={det: strain_dict[det].gating_info for det in strain_dict}
     )
->>>>>>> 232a4cef
 
     # Template bank: filtering and thinning
     logging.info("Read in template bank")
