[data]
instruments = LISA_A LISA_E LISA_T
trigger-time = 4800021.15572853
analysis-start-time = -4800021
analysis-end-time = 26735978
pad-data = 0
sample-rate = 0.2
psd-file= LISA_A:A_psd.txt LISA_E:E_psd.txt LISA_T:T_psd.txt
frame-files = LISA_A:A_TDI_v2.gwf LISA_E:E_TDI_v2.gwf LISA_T:T_TDI_v2.gwf
channel-name = LISA_A:LA:LA LISA_E:LE:LE LISA_T:LT:LT

[model]
name = relative
low-frequency-cutoff = 0.0001
high-frequency-cutoff = 1e-2
epsilon = 0.01
mass1_ref = 1015522.4376
mass2_ref = 796849.1091
mchirp_ref = 781969.693924104
q_ref = 1.2744225048415756
tc_ref = 4799624.274911478
distance_ref = 17758.367941273442
spin1z_ref = 0.597755394865021
spin2z_ref = 0.36905807298613247
inclination_ref = 1.5970175301911231

[variable_params]
mchirp =
q =
tc =

[static_params]
ref_frame = LISA
approximant = BBHX_PhenomD
coa_phase = 4.275929308696054
eclipticlongitude = 5.4431083771985165
eclipticlatitude = -1.2734504596198182
polarization = 0.22558110042980073
spin1z = 0.597755394865021
spin2z = 0.36905807298613247
distance = 17758.367941273442
inclination = 1.5970175301911231
t_obs_start = 31536000
<<<<<<< HEAD
delta_f = 3.1709791983764586e-08
=======
f_lower = 1e-4
>>>>>>> dd7019e5
; Put LISA behind the Earth by ~20 degrees.
t_offset = 7365189.431698299

[prior-mchirp]
name = uniform
min-mchirp = 703772.7245316936
max-mchirp = 860166.6633165143

[prior-q]
name = uniform
min-q = 1.1469802543574181
max-q = 1.401864755325733

[prior-tc]
name = uniform
min-tc = 4798221.15572853
max-tc = 4801821.15572853

[waveform_transforms-mass1+mass2]
name = mchirp_q_to_mass1_mass2

[sampler]
name = dynesty
dlogz = 0.1
nlive = 150

; NOTE: While this example doesn't sample in polarization, if doing this we
; recommend the following transformation, and then sampling in this coordinate
;
; [waveform_transforms-polarization]
; name = custom
; inputs = better_pol, eclipticlongitude
; polarization = better_pol + eclipticlongitude<|MERGE_RESOLUTION|>--- conflicted
+++ resolved
@@ -41,11 +41,7 @@
 distance = 17758.367941273442
 inclination = 1.5970175301911231
 t_obs_start = 31536000
-<<<<<<< HEAD
-delta_f = 3.1709791983764586e-08
-=======
 f_lower = 1e-4
->>>>>>> dd7019e5
 ; Put LISA behind the Earth by ~20 degrees.
 t_offset = 7365189.431698299
 
